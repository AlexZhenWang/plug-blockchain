--- conflicted
+++ resolved
@@ -19,11 +19,7 @@
 use std::{error, fmt, cmp::Ord};
 use log::warn;
 use crate::backend::Backend;
-<<<<<<< HEAD
-use crate::changes_trie::{AnchorBlockId, Storage as ChangesTrieStorage, compute_changes_trie_root};
-=======
 use crate::changes_trie::{Storage as ChangesTrieStorage, compute_changes_trie_root};
->>>>>>> b0038786
 use crate::{Externalities, OverlayedChanges, OffchainExt, ChildStorageKey};
 use hash_db::Hasher;
 use primitives::storage::well_known_keys::is_child_storage_key;
@@ -310,11 +306,7 @@
 				.flat_map(|map| map.1.iter().map(|(k, v)| (k.clone(), v.clone())))
 				.chain(self.overlay.prospective.children.get(storage_key)
 						.into_iter()
-<<<<<<< HEAD
-						.flat_map(|map| map.1.iter().map(|(k, v)| (k.clone(), v.clone()))));
-=======
 						.flat_map(|map| map.1.clone().into_iter()));
->>>>>>> b0038786
 
 			let root = self.backend.child_storage_root(storage_key, delta).0;
 
