[package]
name = "substrate-state-machine"
version = "2.0.0"
authors = ["Parity Technologies <admin@parity.io>"]
description = "Substrate State Machine"
edition = "2018"

[dependencies]
log = "0.4"
parking_lot = "0.7.1"
hash-db = "0.12"
trie-db = "0.12"
trie-root = "0.12"
trie = { package = "substrate-trie", path = "../trie" }
primitives = { package = "substrate-primitives", path = "../primitives" }
panic-handler = { package = "substrate-panic-handler", path = "../panic-handler" }
<<<<<<< HEAD
parity-codec = "3.5.4"
=======
parity-codec = "3.3"
num-traits = "0.2"
>>>>>>> b0038786

[dev-dependencies]
hex-literal = "0.2.0"<|MERGE_RESOLUTION|>--- conflicted
+++ resolved
@@ -14,12 +14,8 @@
 trie = { package = "substrate-trie", path = "../trie" }
 primitives = { package = "substrate-primitives", path = "../primitives" }
 panic-handler = { package = "substrate-panic-handler", path = "../panic-handler" }
-<<<<<<< HEAD
 parity-codec = "3.5.4"
-=======
-parity-codec = "3.3"
 num-traits = "0.2"
->>>>>>> b0038786
 
 [dev-dependencies]
 hex-literal = "0.2.0"