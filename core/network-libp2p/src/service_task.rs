--- conflicted
+++ resolved
@@ -89,14 +89,10 @@
 		let user_agent = format!("{} ({})", config.client_version, config.node_name);
 		let proto = CustomProto::new(registered_custom, peerset);
 		let behaviour = Behaviour::new(proto, user_agent, local_public, known_addresses, config.enable_mdns);
-<<<<<<< HEAD
-		let (transport, bandwidth) = transport::build_transport(local_identity);
-=======
 		let (transport, bandwidth) = transport::build_transport(
 			local_identity,
 			config.wasm_external_transport
 		);
->>>>>>> b0038786
 		(Swarm::new(transport, behaviour, local_peer_id.clone()), bandwidth)
 	};
 
@@ -162,14 +158,10 @@
 /// Network service. Must be polled regularly in order for the networking to work.
 pub struct Service<TMessage> where TMessage: CustomMessage {
 	/// Stream of events of the swarm.
-<<<<<<< HEAD
-	swarm: Swarm<Boxed<(PeerId, StreamMuxerBox), IoError>, Behaviour<CustomProto<TMessage, Substream<StreamMuxerBox>>, CustomProtoOut<TMessage>, Substream<StreamMuxerBox>>>,
-=======
 	swarm: Swarm<
 		Boxed<(PeerId, StreamMuxerBox), IoError>,
 		Behaviour<CustomProto<TMessage, Substream<StreamMuxerBox>>, CustomProtoOut<TMessage>, Substream<StreamMuxerBox>>
 	>,
->>>>>>> b0038786
 
 	/// Bandwidth logging system. Can be queried to know the average bandwidth consumed.
 	bandwidth: Arc<transport::BandwidthSinks>,
@@ -190,12 +182,6 @@
 				let known_addresses = NetworkBehaviour::addresses_of_peer(&mut **swarm, peer_id)
 					.into_iter().collect();
 
-<<<<<<< HEAD
-				(peer_id.to_base58(), NetworkStatePeer {
-					endpoint: info.endpoint.clone().into(),
-					version_string: info.client_version.clone(),
-					latest_ping_time: info.latest_ping,
-=======
 				let endpoint = if let Some(e) = swarm.node(peer_id).map(|i| i.endpoint()) {
 					e.clone().into()
 				} else {
@@ -208,7 +194,6 @@
 					endpoint,
 					version_string: swarm.node(peer_id).and_then(|i| i.client_version().map(|s| s.to_owned())).clone(),
 					latest_ping_time: swarm.node(peer_id).and_then(|i| i.latest_ping()),
->>>>>>> b0038786
 					enabled: swarm.user_protocol().is_enabled(&peer_id),
 					open: swarm.user_protocol().is_open(&peer_id),
 					known_addresses,
@@ -302,15 +287,7 @@
 	/// This is asynchronous and will not immediately close the peer.
 	/// Corresponding closing events will be generated once the closing actually happens.
 	pub fn drop_node(&mut self, peer_id: &PeerId) {
-<<<<<<< HEAD
-		if let Some(info) = self.nodes_info.get(peer_id) {
-			debug!(target: "sub-libp2p", "Dropping {:?} on purpose ({:?}, {:?})",
-				peer_id, info.endpoint, info.client_version);
-			self.swarm.user_protocol_mut().disconnect_peer(peer_id);
-		}
-=======
 		self.swarm.user_protocol_mut().disconnect_peer(peer_id);
->>>>>>> b0038786
 	}
 
 	/// Adds a hard-coded address for the given peer, that never expires.
@@ -331,16 +308,7 @@
 	fn poll_swarm(&mut self) -> Poll<Option<ServiceEvent<TMessage>>, IoError> {
 		loop {
 			match self.swarm.poll() {
-<<<<<<< HEAD
-				Ok(Async::Ready(Some(BehaviourOut::UserProtocol(CustomProtoOut::CustomProtocolOpen { peer_id, version, endpoint })))) => {
-					self.nodes_info.insert(peer_id.clone(), NodeInfo {
-						endpoint,
-						client_version: None,
-						latest_ping: None,
-					});
-=======
 				Ok(Async::Ready(Some(CustomProtoOut::CustomProtocolOpen { peer_id, version, .. }))) => {
->>>>>>> b0038786
 					let debug_info = self.peer_debug_info(&peer_id);
 					break Ok(Async::Ready(Some(ServiceEvent::OpenedCustomProtocol {
 						peer_id,
@@ -348,32 +316,20 @@
 						debug_info,
 					})))
 				}
-<<<<<<< HEAD
-				Ok(Async::Ready(Some(BehaviourOut::UserProtocol(CustomProtoOut::CustomProtocolClosed { peer_id, .. })))) => {
-=======
 				Ok(Async::Ready(Some(CustomProtoOut::CustomProtocolClosed { peer_id, .. }))) => {
->>>>>>> b0038786
 					let debug_info = self.peer_debug_info(&peer_id);
 					break Ok(Async::Ready(Some(ServiceEvent::ClosedCustomProtocol {
 						peer_id,
 						debug_info,
 					})))
 				}
-<<<<<<< HEAD
-				Ok(Async::Ready(Some(BehaviourOut::UserProtocol(CustomProtoOut::CustomMessage { peer_id, message })))) => {
-=======
 				Ok(Async::Ready(Some(CustomProtoOut::CustomMessage { peer_id, message }))) => {
->>>>>>> b0038786
 					break Ok(Async::Ready(Some(ServiceEvent::CustomMessage {
 						peer_id,
 						message,
 					})))
 				}
-<<<<<<< HEAD
-				Ok(Async::Ready(Some(BehaviourOut::UserProtocol(CustomProtoOut::Clogged { peer_id, messages })))) => {
-=======
 				Ok(Async::Ready(Some(CustomProtoOut::Clogged { peer_id, messages }))) => {
->>>>>>> b0038786
 					break Ok(Async::Ready(Some(ServiceEvent::Clogged {
 						peer_id,
 						messages,
