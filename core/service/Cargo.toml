--- conflicted
+++ resolved
@@ -24,13 +24,8 @@
 consensus_common = { package = "substrate-consensus-common", path = "../../core/consensus/common" }
 network = { package = "substrate-network", path = "../../core/network" }
 client = { package = "substrate-client", path = "../../core/client" }
-<<<<<<< HEAD
-client_db = { package = "substrate-client-db", path = "../../core/client/db" }
+client_db = { package = "substrate-client-db", path = "../../core/client/db", features = ["kvdb-rocksdb"] }
 parity-codec = "3.5.4"
-=======
-client_db = { package = "substrate-client-db", path = "../../core/client/db", features = ["kvdb-rocksdb"] }
-parity-codec = "3.3"
->>>>>>> b0038786
 substrate-executor = { path = "../../core/executor" }
 transaction_pool = { package = "substrate-transaction-pool", path = "../../core/transaction-pool" }
 rpc = { package = "substrate-rpc-servers", path = "../../core/rpc-servers" }
