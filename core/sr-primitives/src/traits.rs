--- conflicted
+++ resolved
@@ -933,12 +933,6 @@
 
 	/// Returns a reference to the sender if any.
 	fn sender(&self) -> Option<&Self::AccountId>;
-<<<<<<< HEAD
-	/// Returns a reference to the call.
-	fn call(&self) -> &Self::Call;
-	/// Deconstructs into function call and sender.
-	fn deconstruct(self) -> (Self::Call, Option<Self::AccountId>);
-=======
 
 	/// Checks to see if this is a valid *transaction*. It returns information on it if so.
 	fn validate<V: ValidateUnsigned<Call=Self::Call>>(&self,
@@ -952,7 +946,6 @@
 		info: DispatchInfo,
 		len: usize,
 	) -> Result<DispatchResult, DispatchError>;
->>>>>>> 9ede42b1
 }
 
 /// An `Extrinsic` which may contain a `Doughnut`
