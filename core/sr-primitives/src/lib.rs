--- conflicted
+++ resolved
@@ -50,14 +50,11 @@
 
 pub mod generic;
 pub mod transaction_validity;
-<<<<<<< HEAD
 pub mod sr_arithmetic;
-=======
 pub mod doughnut {
 	//! Runtime doughnut types
 	pub use doughnut::v0::parity::DoughnutV0;
 }
->>>>>>> 8d56aa31
 
 /// Re-export these since they're only "kind of" generic.
 pub use generic::{DigestItem, Digest};
@@ -345,7 +342,6 @@
 
 #[derive(Eq, PartialEq, Clone, Copy, Encode, Decode)]
 #[cfg_attr(feature = "std", derive(Debug, Serialize))]
-<<<<<<< HEAD
 /// Reason why a dispatch call failed
 pub struct DispatchError {
 	/// Module index, matching the metadata module index
@@ -366,23 +362,6 @@
 			message,
 		}
 	}
-=======
-#[repr(u8)]
-/// Reason why an extrinsic couldn't be applied (i.e. invalid extrinsic).
-pub enum ApplyError {
-	/// Bad signature.
-	BadSignature = 0,
-	/// Nonce too low.
-	Stale = 1,
-	/// Nonce too high.
-	Future = 2,
-	/// Sending account had too low a balance.
-	CantPay = 3,
-	/// Extrinsic signer is not the doughnut holder.
-	SignerHolderMismatch = 60,
-	/// Block is full, no more extrinsics can be applied.
-	FullBlock = 255,
->>>>>>> 8d56aa31
 }
 
 impl traits::Printable for DispatchError {
