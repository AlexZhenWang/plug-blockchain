--- conflicted
+++ resolved
@@ -33,13 +33,9 @@
 use crate::chain::FinalityProofProvider;
 use crate::consensus_gossip::{ConsensusGossip, MessageRecipient as GossipMessageRecipient};
 use crate::message::Message;
-<<<<<<< HEAD
-use crate::protocol::{self, Context, CustomMessageOutcome, Protocol, ConnectedPeer, ProtocolMsg, ProtocolStatus, PeerInfo};
-=======
 use crate::on_demand::RequestData;
 use crate::protocol::{self, Context, CustomMessageOutcome, Protocol, ConnectedPeer};
 use crate::protocol::{ProtocolStatus, PeerInfo, NetworkOut};
->>>>>>> b0038786
 use crate::config::Params;
 use crate::error::Error;
 use crate::specialization::NetworkSpecialization;
@@ -146,13 +142,8 @@
 		));
 		if !success {
 			info!("Invalid finality proof provided by {} for #{}", who, request_block.0);
-<<<<<<< HEAD
-			let _ = self.network_sender.send(NetworkMsg::ReportPeer(who.clone(), i32::min_value()));
-			let _ = self.network_sender.send(NetworkMsg::DisconnectPeer(who.clone()));
-=======
 			let _ = self.network_sender.unbounded_send(NetworkMsg::ReportPeer(who.clone(), i32::min_value()));
 			let _ = self.network_sender.unbounded_send(NetworkMsg::DisconnectPeer(who.clone()));
->>>>>>> b0038786
 		}
 	}
 
@@ -194,11 +185,7 @@
 	/// Peers whom we are connected with.
 	peers: Arc<RwLock<HashMap<PeerId, ConnectedPeer<B>>>>,
 	/// Channel for networking messages processed by the background thread.
-<<<<<<< HEAD
-	network_chan: NetworkChan<B>,
-=======
 	network_chan: mpsc::UnboundedSender<NetworkMsg<B>>,
->>>>>>> b0038786
 	/// Network service
 	network: Arc<Mutex<Libp2pNetService<Message<B>>>>,
 	/// Peerset manager (PSM); manages the reputation of nodes and indicates the network which
@@ -216,16 +203,9 @@
 	/// `worker.service()`. The `NetworkService` can be shared through the codebase.
 	pub fn new(
 		params: Params<B, S, H>,
-<<<<<<< HEAD
-		protocol_id: ProtocolId,
-		import_queue: Box<ImportQueue<B>>,
-	) -> Result<Arc<Service<B, S>>, Error> {
-		let (network_chan, network_port) = network_channel();
-=======
 	) -> Result<NetworkWorker<B, S, H>, Error> {
 		let (network_chan, network_port) = mpsc::unbounded();
 		let (protocol_sender, protocol_rx) = mpsc::unbounded();
->>>>>>> b0038786
 		let status_sinks = Arc::new(Mutex::new(Vec::new()));
 
 		// connect the import-queue to the network service.
@@ -239,39 +219,6 @@
 		let is_offline = Arc::new(AtomicBool::new(true));
 		let is_major_syncing = Arc::new(AtomicBool::new(false));
 		let peers: Arc<RwLock<HashMap<PeerId, ConnectedPeer<B>>>> = Arc::new(Default::default());
-<<<<<<< HEAD
-		let (protocol, protocol_sender) = Protocol::new(
-			peers.clone(),
-			network_chan.clone(),
-			params.config,
-			params.chain,
-			params.finality_proof_provider,
-			params.on_demand,
-			params.transaction_pool,
-			params.specialization,
-		)?;
-		let versions: Vec<_> = ((protocol::MIN_VERSION as u8)..=(protocol::CURRENT_VERSION as u8)).collect();
-		let registered = RegisteredProtocol::new(protocol_id, &versions);
-		let (thread, network, peerset) = start_thread(
-			is_offline.clone(),
-			is_major_syncing.clone(),
-			protocol,
-			import_queue.clone(),
-			network_port,
-			status_sinks.clone(),
-			params.network_config,
-			registered,
-		)?;
-
-		let service = Arc::new(Service {
-			status_sinks,
-			is_offline,
-			is_major_syncing,
-			network_chan: network_chan.clone(),
-			peers,
-			peerset,
-			network,
-=======
 		let protocol = Protocol::new(
 			protocol::ProtocolConfig { roles: params.roles },
 			params.chain,
@@ -299,21 +246,9 @@
 			peers: peers.clone(),
 			peerset: peerset.clone(),
 			network: network.clone(),
->>>>>>> b0038786
 			protocol_sender: protocol_sender.clone(),
 		});
 
-<<<<<<< HEAD
-		// connect the import-queue to the network service.
-		let link = NetworkLink {
-			protocol_sender,
-			network_sender: network_chan,
-		};
-
-		import_queue.start(Box::new(link))?;
-
-		Ok(service)
-=======
 		Ok(NetworkWorker {
 			is_offline,
 			is_major_syncing,
@@ -338,7 +273,6 @@
 	/// manipulate the worker.
 	pub fn service(&self) -> &Arc<NetworkService<B, S>> {
 		&self.service
->>>>>>> b0038786
 	}
 }
 
@@ -412,22 +346,14 @@
 	///
 	/// This method is extremely poor in terms of API and should be eventually removed.
 	pub fn disconnect_peer(&self, who: PeerId) {
-<<<<<<< HEAD
-		let _ = self.network_chan.send(NetworkMsg::DisconnectPeer(who));
-=======
 		let _ = self.network_chan.unbounded_send(NetworkMsg::DisconnectPeer(who));
->>>>>>> b0038786
 	}
 
 	/// Send a message to the given peer. Has no effect if we're not connected to this peer.
 	///
 	/// This method is extremely poor in terms of API and should be eventually removed.
 	pub fn send_request(&self, who: PeerId, message: Message<B>) {
-<<<<<<< HEAD
-		let _ = self.network_chan.send(NetworkMsg::Outgoing(who, message));
-=======
 		let _ = self.network_chan.unbounded_send(NetworkMsg::Outgoing(who, message));
->>>>>>> b0038786
 	}
 
 	/// Execute a closure with the chain-specific network specialization.
@@ -598,59 +524,6 @@
 	}
 }
 
-<<<<<<< HEAD
-/// Messages to be handled by NetworkService.
-#[derive(Debug)]
-pub enum NetworkMsg<B: BlockT + 'static> {
-	/// Send an outgoing custom message.
-	Outgoing(PeerId, Message<B>),
-	/// Disconnect a peer we're connected to, or do nothing if we're not connected.
-	DisconnectPeer(PeerId),
-	/// Performs a reputation adjustement on a peer.
-	ReportPeer(PeerId, i32),
-	/// Synchronization response.
-	#[cfg(any(test, feature = "test-helpers"))]
-	Synchronized,
-}
-
-/// Starts the background thread that handles the networking.
-fn start_thread<B: BlockT + 'static, S: NetworkSpecialization<B>, H: ExHashT>(
-	is_offline: Arc<AtomicBool>,
-	is_major_syncing: Arc<AtomicBool>,
-	protocol: Protocol<B, S, H>,
-	import_queue: Box<ImportQueue<B>>,
-	network_port: NetworkPort<B>,
-	status_sinks: Arc<Mutex<Vec<mpsc::UnboundedSender<ProtocolStatus<B>>>>>,
-	config: NetworkConfiguration,
-	registered: RegisteredProtocol<Message<B>>,
-) -> Result<((oneshot::Sender<()>, thread::JoinHandle<()>), Arc<Mutex<NetworkService<Message<B>>>>, PeersetHandle), Error> {
-	// Start the main service.
-	let (service, peerset) = match start_service(config, registered) {
-		Ok((service, peerset)) => (Arc::new(Mutex::new(service)), peerset),
-		Err(err) => {
-			warn!("Error starting network: {}", err);
-			return Err(err.into())
-		},
-	};
-
-	let (close_tx, close_rx) = oneshot::channel();
-	let service_clone = service.clone();
-	let mut runtime = RuntimeBuilder::new().name_prefix("libp2p-").build()?;
-	let peerset_clone = peerset.clone();
-	let thread = thread::Builder::new().name("network".to_string()).spawn(move || {
-		let fut = run_thread(is_offline, is_major_syncing, protocol, service_clone, import_queue, network_port, status_sinks, peerset_clone)
-			.select(close_rx.then(|_| Ok(())))
-			.map(|(val, _)| val)
-			.map_err(|(err,_ )| err);
-
-		// Note that we use `block_on` and not `block_on_all` because we want to kill the thread
-		// instantly if `close_rx` receives something.
-		match runtime.block_on(fut) {
-			Ok(()) => debug!(target: "sub-libp2p", "Networking thread finished"),
-			Err(err) => error!(target: "sub-libp2p", "Error while running libp2p: {:?}", err),
-		};
-	})?;
-=======
 /// Future tied to the `Network` service and that must be polled in order for the network to
 /// advance.
 #[must_use = "The NetworkWorker must be polled in order for the network to work"]
@@ -670,7 +543,6 @@
 	status_sinks: Arc<Mutex<Vec<mpsc::UnboundedSender<ProtocolStatus<B>>>>>,
 	peerset: PeersetHandle,
 	on_demand_in: Option<mpsc::UnboundedReceiver<RequestData<B>>>,
->>>>>>> b0038786
 
 	/// Interval at which we send status updates on the `status_sinks`.
 	status_interval: tokio_timer::Interval,
@@ -678,26 +550,6 @@
 	connected_peers_interval: tokio_timer::Interval,
 }
 
-<<<<<<< HEAD
-/// Runs the background thread that handles the networking.
-fn run_thread<B: BlockT + 'static, S: NetworkSpecialization<B>, H: ExHashT>(
-	is_offline: Arc<AtomicBool>,
-	is_major_syncing: Arc<AtomicBool>,
-	mut protocol: Protocol<B, S, H>,
-	network_service: Arc<Mutex<NetworkService<Message<B>>>>,
-	import_queue: Box<ImportQueue<B>>,
-	network_port: NetworkPort<B>,
-	status_sinks: Arc<Mutex<Vec<mpsc::UnboundedSender<ProtocolStatus<B>>>>>,
-	peerset: PeersetHandle,
-) -> impl Future<Item = (), Error = io::Error> {
-	// Interval at which we send status updates on the `status_sinks`.
-	let mut status_interval = tokio::timer::Interval::new_interval(STATUS_INTERVAL);
-
-	futures::future::poll_fn(move || {
-		while let Ok(Async::Ready(_)) = status_interval.poll() {
-			let status = protocol.status();
-			status_sinks.lock().retain(|sink| sink.unbounded_send(status.clone()).is_ok());
-=======
 impl<B: BlockT + 'static, S: NetworkSpecialization<B>, H: ExHashT> Future for NetworkWorker<B, S, H> {
 	type Item = ();
 	type Error = io::Error;
@@ -727,7 +579,6 @@
 				(id.clone(), ConnectedPeer { peer_info: info.clone() })
 			}).collect();
 			*self.peers.write() = infos;
->>>>>>> b0038786
 		}
 
 		match self.protocol.poll(&mut Context(&mut self.network_service.lock(), &self.peerset), &*self.transaction_pool) {
@@ -815,33 +666,17 @@
 		}
 
 		loop {
-<<<<<<< HEAD
-			let outcome = match network_service.lock().poll() {
-=======
 			let mut network_service = self.network_service.lock();
 			let poll_value = network_service.poll();
 			let mut network_out = Context(&mut network_service, &self.peerset);
 
 			let outcome = match poll_value {
->>>>>>> b0038786
 				Ok(Async::NotReady) => break,
 				Ok(Async::Ready(Some(Libp2pNetServiceEvent::OpenedCustomProtocol { peer_id, version, debug_info, .. }))) => {
 					debug_assert!(
 						version <= protocol::CURRENT_VERSION as u8
 						&& version >= protocol::MIN_VERSION as u8
 					);
-<<<<<<< HEAD
-					protocol.on_peer_connected(peer_id, debug_info);
-					CustomMessageOutcome::None
-				}
-				Ok(Async::Ready(Some(NetworkServiceEvent::ClosedCustomProtocol { peer_id, debug_info, .. }))) => {
-					protocol.on_peer_disconnected(peer_id, debug_info);
-					CustomMessageOutcome::None
-				},
-				Ok(Async::Ready(Some(NetworkServiceEvent::CustomMessage { peer_id, message, .. }))) =>
-					protocol.on_custom_message(peer_id, message),
-				Ok(Async::Ready(Some(NetworkServiceEvent::Clogged { peer_id, messages, .. }))) => {
-=======
 					self.protocol.on_peer_connected(&mut network_out, peer_id, debug_info);
 					CustomMessageOutcome::None
 				}
@@ -858,7 +693,6 @@
 						self.finality_proof_provider.as_ref().map(|p| &**p)
 					),
 				Ok(Async::Ready(Some(Libp2pNetServiceEvent::Clogged { peer_id, messages, .. }))) => {
->>>>>>> b0038786
 					debug!(target: "sync", "{} clogging messages:", messages.len());
 					for msg in messages.into_iter().take(5) {
 						debug!(target: "sync", "{:?}", msg);
@@ -875,30 +709,17 @@
 
 			match outcome {
 				CustomMessageOutcome::BlockImport(origin, blocks) =>
-<<<<<<< HEAD
-					import_queue.import_blocks(origin, blocks),
-				CustomMessageOutcome::JustificationImport(origin, hash, nb, justification) =>
-					import_queue.import_justification(origin, hash, nb, justification),
-				CustomMessageOutcome::FinalityProofImport(origin, hash, nb, proof) =>
-					import_queue.import_finality_proof(origin, hash, nb, proof),
-=======
 					self.import_queue.import_blocks(origin, blocks),
 				CustomMessageOutcome::JustificationImport(origin, hash, nb, justification) =>
 					self.import_queue.import_justification(origin, hash, nb, justification),
 				CustomMessageOutcome::FinalityProofImport(origin, hash, nb, proof) =>
 					self.import_queue.import_finality_proof(origin, hash, nb, proof),
->>>>>>> b0038786
 				CustomMessageOutcome::None => {}
 			}
 		}
 
-<<<<<<< HEAD
-		is_offline.store(protocol.is_offline(), Ordering::Relaxed);
-		is_major_syncing.store(protocol.is_major_syncing(), Ordering::Relaxed);
-=======
 		self.is_offline.store(self.protocol.is_offline(), Ordering::Relaxed);
 		self.is_major_syncing.store(self.protocol.is_major_syncing(), Ordering::Relaxed);
->>>>>>> b0038786
 
 		Ok(Async::NotReady)
 	}
