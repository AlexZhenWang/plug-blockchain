// Copyright 2017-2019 Parity Technologies (UK) Ltd.
// This file is part of Substrate.

// Substrate is free software: you can redistribute it and/or modify
// it under the terms of the GNU General Public License as published by
// the Free Software Foundation, either version 3 of the License, or
// (at your option) any later version.

// Substrate is distributed in the hope that it will be useful,
// but WITHOUT ANY WARRANTY; without even the implied warranty of
// MERCHANTABILITY or FITNESS FOR A PARTICULAR PURPOSE.  See the
// GNU General Public License for more details.

// You should have received a copy of the GNU General Public License
// along with Substrate.  If not, see <http://www.gnu.org/licenses/>.

//! On-demand requests service.

use std::collections::{HashMap, VecDeque};
use std::sync::{Arc, Weak};
use std::time::{Instant, Duration};
use log::{trace, info};
use futures::sync::oneshot::{Sender as OneShotSender};
use linked_hash_map::{Entry, LinkedHashMap};
use client::error::Error as ClientError;
<<<<<<< HEAD
use client::light::fetcher::{Fetcher, FetchChecker, RemoteHeaderRequest,
	RemoteCallRequest, RemoteReadRequest, RemoteChangesRequest, ChangesProof,
	RemoteReadChildRequest};
use crate::message;
use network_libp2p::PeerId;
use crate::config::Roles;
use crate::service::Service as NetworkService;
use crate::specialization::NetworkSpecialization;
=======
use client::light::fetcher::{FetchChecker, RemoteHeaderRequest,
	RemoteCallRequest, RemoteReadRequest, RemoteChangesRequest, ChangesProof,
	RemoteReadChildRequest, RemoteBodyRequest};
use crate::message::{self, BlockAttributes, Direction, FromBlock, RequestId};
use network_libp2p::PeerId;
use crate::config::Roles;
>>>>>>> b0038786
use runtime_primitives::traits::{Block as BlockT, Header as HeaderT, NumberFor};

/// Remote request timeout.
const REQUEST_TIMEOUT: Duration = Duration::from_secs(15);
/// Default request retry count.
const RETRY_COUNT: usize = 1;
/// Reputation change for a peer when a request timed out.
const TIMEOUT_REPUTATION_CHANGE: i32 = -(1 << 8);

/// Trait used by the `OnDemandCore` service to communicate messages back to the network.
pub trait OnDemandNetwork<B: BlockT> {
	/// Adjusts the reputation of the given peer.
	fn report_peer(&mut self, who: &PeerId, reputation_change: i32);

	/// Disconnect from the given peer. Used in case of misbehaviour.
	fn disconnect_peer(&mut self, who: &PeerId);

	/// Send to `who` a request for a header.
	fn send_header_request(&mut self, who: &PeerId, id: RequestId, block: <<B as BlockT>::Header as HeaderT>::Number);

	/// Send to `who` a read request.
	fn send_read_request(&mut self, who: &PeerId, id: RequestId, block: <B as BlockT>::Hash, key: Vec<u8>);

	/// Send to `who` a child read request.
	fn send_read_child_request(
		&mut self,
		who: &PeerId,
		id: RequestId,
		block: <B as BlockT>::Hash,
		storage_key: Vec<u8>,
		key: Vec<u8>
	);

	/// Send to `who` a call request.
	fn send_call_request(
		&mut self,
		who: &PeerId,
		id: RequestId,
		block: <B as BlockT>::Hash,
		method: String,
		data: Vec<u8>
	);

	/// Send to `who` a changes request.
	fn send_changes_request(
		&mut self,
		who: &PeerId,
		id: RequestId,
		first: <B as BlockT>::Hash,
		last: <B as BlockT>::Hash,
		min: <B as BlockT>::Hash,
		max: <B as BlockT>::Hash,
		key: Vec<u8>
	);

	/// Send to `who` a body request.
	fn send_body_request(
		&mut self,
		who: &PeerId,
		id: RequestId,
		fields: BlockAttributes,
		from: FromBlock<<B as BlockT>::Hash, <<B as BlockT>::Header as HeaderT>::Number>,
		to: Option<B::Hash>,
		direction: Direction,
		max: Option<u32>
	);
}

/// Trait used by the `OnDemand` service to communicate messages back to the network.
pub trait OnDemandNetwork<B: BlockT> {
	/// Adjusts the reputation of the given peer.
	fn report_peer(&self, who: &PeerId, reputation_change: i32);

	/// Disconnect from the given peer. Used in case of misbehaviour.
	fn disconnect_peer(&self, who: &PeerId);

	/// Send a request to a peer.
	fn send_request(&self, who: &PeerId, message: message::Message<B>);
}

impl<B: BlockT, S: NetworkSpecialization<B>> OnDemandNetwork<B> for Weak<NetworkService<B, S>> {
	fn report_peer(&self, who: &PeerId, reputation_change: i32) {
		if let Some(service) = self.upgrade() {
			service.report_peer(who.clone(), reputation_change)
		}
	}

	fn disconnect_peer(&self, who: &PeerId) {
		if let Some(service) = self.upgrade() {
			service.disconnect_peer(who.clone())
		}
	}

	fn send_request(&self, who: &PeerId, message: message::Message<B>) {
		if let Some(service) = self.upgrade() {
			service.send_request(who.clone(), message)
		}
	}
}

/// On-demand requests service. Dispatches requests to appropriate peers.
<<<<<<< HEAD
pub struct OnDemand<B: BlockT> {
	core: Mutex<OnDemandCore<B>>,
	checker: Arc<FetchChecker<B>>,
	network_interface: Mutex<Option<Box<dyn OnDemandNetwork<B> + Send + Sync + 'static>>>,
}

/// On-demand remote call response.
pub struct RemoteResponse<T> {
	receiver: Receiver<Result<T, ClientError>>,
}

#[derive(Default)]
struct OnDemandCore<B: BlockT> {
=======
pub struct OnDemandCore<B: BlockT> {
	checker: Arc<dyn FetchChecker<B>>,
>>>>>>> b0038786
	next_request_id: u64,
	pending_requests: VecDeque<Request<B>>,
	active_peers: LinkedHashMap<PeerId, Request<B>>,
	idle_peers: VecDeque<PeerId>,
	best_blocks: HashMap<PeerId, NumberFor<B>>,
}

struct Request<Block: BlockT> {
	id: u64,
	timestamp: Instant,
	retry_count: usize,
	data: RequestData<Block>,
}

/// One request for data made by the `Client`.
///
/// Contains a `Sender` where to send the result.
pub(crate) enum RequestData<Block: BlockT> {
	RemoteBody(RemoteBodyRequest<Block::Header>, OneShotSender<Result<Vec<Block::Extrinsic>, ClientError>>),
	RemoteHeader(RemoteHeaderRequest<Block::Header>, OneShotSender<Result<Block::Header, ClientError>>),
	RemoteRead(RemoteReadRequest<Block::Header>, OneShotSender<Result<Option<Vec<u8>>, ClientError>>),
	RemoteReadChild(
		RemoteReadChildRequest<Block::Header>,
		OneShotSender<Result<Option<Vec<u8>>, ClientError>>
	),
	RemoteCall(RemoteCallRequest<Block::Header>, OneShotSender<Result<Vec<u8>, ClientError>>),
	RemoteChanges(
		RemoteChangesRequest<Block::Header>,
		OneShotSender<Result<Vec<(NumberFor<Block>, u32)>, ClientError>>
	),
}

enum Accept<Block: BlockT> {
	Ok,
	CheckFailed(ClientError, RequestData<Block>),
	Unexpected(RequestData<Block>),
}

/// Dummy implementation of `FetchChecker` that always assumes that responses are bad.
///
/// Considering that it is the responsibility of the client to build the fetcher, it can use this
/// implementation if it knows that it will never perform any request.
#[derive(Default, Clone)]
pub struct AlwaysBadChecker;

impl<Block: BlockT> FetchChecker<Block> for AlwaysBadChecker {
	fn check_header_proof(
		&self,
		_request: &RemoteHeaderRequest<Block::Header>,
		_remote_header: Option<Block::Header>,
		_remote_proof: Vec<Vec<u8>>
	) -> Result<Block::Header, ClientError> {
		Err(ClientError::Msg("AlwaysBadChecker".into()))
	}

	fn check_read_proof(
		&self,
		_request: &RemoteReadRequest<Block::Header>,
		_remote_proof: Vec<Vec<u8>>
	) -> Result<Option<Vec<u8>>, ClientError> {
		Err(ClientError::Msg("AlwaysBadChecker".into()))
	}

	fn check_read_child_proof(
		&self,
		_request: &RemoteReadChildRequest<Block::Header>,
		_remote_proof: Vec<Vec<u8>>
	) -> Result<Option<Vec<u8>>, ClientError> {
		Err(ClientError::Msg("AlwaysBadChecker".into()))
	}

	fn check_execution_proof(
		&self,
		_request: &RemoteCallRequest<Block::Header>,
		_remote_proof: Vec<Vec<u8>>
	) -> Result<Vec<u8>, ClientError> {
		Err(ClientError::Msg("AlwaysBadChecker".into()))
	}

	fn check_changes_proof(
		&self,
		_request: &RemoteChangesRequest<Block::Header>,
		_remote_proof: ChangesProof<Block::Header>
	) -> Result<Vec<(NumberFor<Block>, u32)>, ClientError> {
		Err(ClientError::Msg("AlwaysBadChecker".into()))
	}

	fn check_body_proof(
		&self,
		_request: &RemoteBodyRequest<Block::Header>,
		_body: Vec<Block::Extrinsic>
	) -> Result<Vec<Block::Extrinsic>, ClientError> {
		Err(ClientError::Msg("AlwaysBadChecker".into()))
	}
}

impl<B: BlockT> OnDemandCore<B> where
	B::Header: HeaderT,
{
	/// Creates new on-demand requests processer.
	pub fn new(checker: Arc<dyn FetchChecker<B>>) -> Self {
		OnDemandCore {
			checker,
<<<<<<< HEAD
			network_interface: Mutex::new(None),
			core: Mutex::new(OnDemandCore {
				next_request_id: 0,
				pending_requests: VecDeque::new(),
				active_peers: LinkedHashMap::new(),
				idle_peers: VecDeque::new(),
				best_blocks: HashMap::new(),
			})
		}
	}

	/// Get checker reference.
	pub fn checker(&self) -> &Arc<FetchChecker<B>> {
		&self.checker
	}

	/// Sets weak reference to network service.
	pub fn set_network_interface(&self, network_interface: Box<dyn OnDemandNetwork<B> + Send + Sync + 'static>) {
		self.network_interface.lock().replace(network_interface);
	}

	fn report_peer(&self, who: &PeerId, reputation_change: i32) {
		self.network_interface
			.lock()
			.as_ref()
			.expect("1. OnDemand is passed a network sender upon initialization of the service, 2. it should bet set by now")
			.report_peer(who, reputation_change);
	}

	fn disconnect_peer(&self, who: &PeerId) {
		self.network_interface
			.lock()
			.as_ref()
			.expect("1. OnDemand is passed a network sender upon initialization of the service, 2. it should bet set by now")
			.disconnect_peer(who);
	}

	fn send_request(&self, who: &PeerId, msg: message::Message<B>) {
		self.network_interface
			.lock()
			.as_ref()
			.expect("1. OnDemand is passed a network sender upon initialization of the service, 2. it should bet set by now")
			.send_request(who, msg);
	}
=======
			next_request_id: 0,
			pending_requests: VecDeque::new(),
			active_peers: LinkedHashMap::new(),
			idle_peers: VecDeque::new(),
			best_blocks: HashMap::new(),
		}
	}

	/// Inserts a new request in the list of requests to execute.
	pub(crate) fn add_request(&mut self, network: impl OnDemandNetwork<B>, data: RequestData<B>) {
		self.insert(RETRY_COUNT, data);
		self.dispatch(network);
	}

	/// Inserts a new request in the list of requests to execute.
	fn insert(&mut self, retry_count: usize, data: RequestData<B>) {
		let request_id = self.next_request_id;
		self.next_request_id += 1;
>>>>>>> b0038786

		self.pending_requests.push_back(Request {
			id: request_id,
			timestamp: Instant::now(),
			retry_count,
			data,
		});
	}

	/// Try to accept response from given peer.
	fn accept_response(
		&mut self,
		rtype: &str,
		mut network: impl OnDemandNetwork<B>,
		peer: PeerId,
		request_id: u64,
		try_accept: impl FnOnce(Request<B>, &Arc<dyn FetchChecker<B>>) -> Accept<B>
	) {
		let request = match self.remove(peer.clone(), request_id) {
			Some(request) => request,
			None => {
				info!("Invalid remote {} response from peer {}", rtype, peer);
<<<<<<< HEAD
				self.report_peer(&peer, i32::min_value());
				self.disconnect_peer(&peer);
				core.remove_peer(peer);
=======
				network.report_peer(&peer, i32::min_value());
				network.disconnect_peer(&peer);
				self.remove_peer(peer);
>>>>>>> b0038786
				return;
			},
		};

		let retry_count = request.retry_count;
		let (retry_count, retry_request_data) = match try_accept(request, &self.checker) {
			Accept::Ok => (retry_count, None),
			Accept::CheckFailed(error, retry_request_data) => {
				info!("Failed to check remote {} response from peer {}: {}", rtype, peer, error);
<<<<<<< HEAD
				self.report_peer(&peer, i32::min_value());
				self.disconnect_peer(&peer);
				core.remove_peer(peer);
=======
				network.report_peer(&peer, i32::min_value());
				network.disconnect_peer(&peer);
				self.remove_peer(peer);
>>>>>>> b0038786

				if retry_count > 0 {
					(retry_count - 1, Some(retry_request_data))
				} else {
					trace!(target: "sync", "Failed to get remote {} response for given number of retries", rtype);
					retry_request_data.fail(ClientError::RemoteFetchFailed.into());
					(0, None)
				}
			},
			Accept::Unexpected(retry_request_data) => {
				info!("Unexpected response to remote {} from peer", rtype);
<<<<<<< HEAD
				self.report_peer(&peer, i32::min_value());
				self.disconnect_peer(&peer);
				core.remove_peer(peer);
=======
				network.report_peer(&peer, i32::min_value());
				network.disconnect_peer(&peer);
				self.remove_peer(peer);
>>>>>>> b0038786

				(retry_count, Some(retry_request_data))
			},
		};

		if let Some(request_data) = retry_request_data {
			self.insert(retry_count, request_data);
		}

		self.dispatch(network);
	}

	pub fn on_connect(
		&mut self,
		network: impl OnDemandNetwork<B>,
		peer: PeerId,
		role: Roles,
		best_number: NumberFor<B>
	) {
		if !role.is_full() {
			return;
		}

		self.idle_peers.push_back(peer.clone());
		self.best_blocks.insert(peer, best_number);
	
		self.dispatch(network);
	}

	pub fn on_block_announce(&mut self, network: impl OnDemandNetwork<B>, peer: PeerId, best_number: NumberFor<B>) {
		self.best_blocks.insert(peer, best_number);
		self.dispatch(network);
	}

	pub fn on_disconnect(&mut self, network: impl OnDemandNetwork<B>, peer: PeerId) {
		self.remove_peer(peer);
		self.dispatch(network);
	}

<<<<<<< HEAD
	fn maintain_peers(&self) {
		let mut core = self.core.lock();
		for bad_peer in core.maintain_peers() {
			self.report_peer(&bad_peer, TIMEOUT_REPUTATION_CHANGE);
			self.disconnect_peer(&bad_peer);
=======
	pub fn maintain_peers(&mut self, mut network: impl OnDemandNetwork<B>) {
		let now = Instant::now();

		loop {
			match self.active_peers.front() {
				Some((_, request)) if now - request.timestamp >= REQUEST_TIMEOUT => (),
				_ => break,
			}

			let (bad_peer, request) = self.active_peers.pop_front().expect("front() is Some as checked above");
			self.pending_requests.push_front(request);
			network.report_peer(&bad_peer, TIMEOUT_REPUTATION_CHANGE);
			network.disconnect_peer(&bad_peer);
>>>>>>> b0038786
		}

		self.dispatch(network);
	}

	pub fn on_remote_header_response(
		&mut self,
		network: impl OnDemandNetwork<B>,
		peer: PeerId,
		response: message::RemoteHeaderResponse<B::Header>
	) {
		self.accept_response("header", network, peer, response.id, |request, checker| match request.data {
			RequestData::RemoteHeader(request, sender) => match checker.check_header_proof(
				&request,
				response.header,
				response.proof
			) {
				Ok(response) => {
					// we do not bother if receiver has been dropped already
					let _ = sender.send(Ok(response));
					Accept::Ok
				},
				Err(error) => Accept::CheckFailed(error, RequestData::RemoteHeader(request, sender)),
			},
			data => Accept::Unexpected(data),
		})
	}

<<<<<<< HEAD
	fn on_remote_read_response(&self, peer: PeerId, response: message::RemoteReadResponse) {
		self.accept_response("read", peer, response.id, |request| match request.data {
			RequestData::RemoteRead(request, sender) => {
				match self.checker.check_read_proof(&request, response.proof) {
=======
	pub fn on_remote_read_response(
		&mut self,
		network: impl OnDemandNetwork<B>,
		peer: PeerId,
		response: message::RemoteReadResponse
	) {
		self.accept_response("read", network, peer, response.id, |request, checker| match request.data {
			RequestData::RemoteRead(request, sender) => {
				match checker.check_read_proof(&request, response.proof) {
>>>>>>> b0038786
					Ok(response) => {
						// we do not bother if receiver has been dropped already
						let _ = sender.send(Ok(response));
						Accept::Ok
					},
					Err(error) => Accept::CheckFailed(
						error,
						RequestData::RemoteRead(request, sender)
					),
			}},
			RequestData::RemoteReadChild(request, sender) => {
<<<<<<< HEAD
				match self.checker.check_read_child_proof(&request, response.proof) {
=======
				match checker.check_read_child_proof(&request, response.proof) {
>>>>>>> b0038786
					Ok(response) => {
						// we do not bother if receiver has been dropped already
						let _ = sender.send(Ok(response));
						Accept::Ok
					},
					Err(error) => Accept::CheckFailed(
						error,
						RequestData::RemoteReadChild(request, sender)
					),
			}},
			data => Accept::Unexpected(data),
		})
	}

	pub fn on_remote_call_response(
		&mut self,
		network: impl OnDemandNetwork<B>,
		peer: PeerId,
		response: message::RemoteCallResponse
	) {
		self.accept_response("call", network, peer, response.id, |request, checker| match request.data {
			RequestData::RemoteCall(request, sender) => match checker.check_execution_proof(&request, response.proof) {
				Ok(response) => {
					// we do not bother if receiver has been dropped already
					let _ = sender.send(Ok(response));
					Accept::Ok
				},
				Err(error) => Accept::CheckFailed(error, RequestData::RemoteCall(request, sender)),
			},
			data => Accept::Unexpected(data),
		})
	}

	pub fn on_remote_changes_response(
		&mut self,
		network: impl OnDemandNetwork<B>,
		peer: PeerId,
		response: message::RemoteChangesResponse<NumberFor<B>, B::Hash>
	) {
		self.accept_response("changes", network, peer, response.id, |request, checker| match request.data {
			RequestData::RemoteChanges(request, sender) => match checker.check_changes_proof(
				&request, ChangesProof {
					max_block: response.max,
					proof: response.proof,
					roots: response.roots.into_iter().collect(),
					roots_proof: response.roots_proof,
			}) {
				Ok(response) => {
					// we do not bother if receiver has been dropped already
					let _ = sender.send(Ok(response));
					Accept::Ok
				},
				Err(error) => Accept::CheckFailed(error, RequestData::RemoteChanges(request, sender)),
			},
			data => Accept::Unexpected(data),
		})
	}

<<<<<<< HEAD
	fn remote_header(&self, request: RemoteHeaderRequest<B::Header>) -> Self::RemoteHeaderResult {
		let (sender, receiver) = channel();
		self.schedule_request(request.retry_count.clone(), RequestData::RemoteHeader(request, sender),
			RemoteResponse { receiver })
	}

	fn remote_read(&self, request: RemoteReadRequest<B::Header>) -> Self::RemoteReadResult {
		let (sender, receiver) = channel();
		self.schedule_request(
			request.retry_count.clone(),
			RequestData::RemoteRead(request, sender),
			RemoteResponse { receiver }
		)
	}

	fn remote_read_child(
		&self,
		request: RemoteReadChildRequest<B::Header>
	) -> Self::RemoteReadResult {
		let (sender, receiver) = channel();
		self.schedule_request(
			request.retry_count.clone(),
			RequestData::RemoteReadChild(request, sender),
			RemoteResponse { receiver }
		)
	}

	fn remote_call(&self, request: RemoteCallRequest<B::Header>) -> Self::RemoteCallResult {
		let (sender, receiver) = channel();
		self.schedule_request(request.retry_count.clone(), RequestData::RemoteCall(request, sender),
			RemoteResponse { receiver })
	}

	fn remote_changes(&self, request: RemoteChangesRequest<B::Header>) -> Self::RemoteChangesResult {
		let (sender, receiver) = channel();
		self.schedule_request(request.retry_count.clone(), RequestData::RemoteChanges(request, sender),
			RemoteResponse { receiver })
=======
	pub fn on_remote_body_response(
		&mut self,
		network: impl OnDemandNetwork<B>,
		peer: PeerId,
		response: message::BlockResponse<B>
	) {
		self.accept_response("body", network, peer, response.id, |request, checker| match request.data {
			RequestData::RemoteBody(request, sender) => {
				let mut bodies: Vec<_> = response
					.blocks
					.into_iter()
					.filter_map(|b| b.body)
					.collect();

				// Number of bodies are hardcoded to 1 for valid `RemoteBodyResponses`
				if bodies.len() != 1 {
					return Accept::CheckFailed(
						"RemoteBodyResponse: invalid number of blocks".into(),
						RequestData::RemoteBody(request, sender),
					)
				}
				let body = bodies.remove(0);

				match checker.check_body_proof(&request, body) {
					Ok(body) => {
						let _ = sender.send(Ok(body));
						Accept::Ok
					}
					Err(error) => Accept::CheckFailed(error, RequestData::RemoteBody(request, sender)),
				}
			}
			other => Accept::Unexpected(other),
		})
>>>>>>> b0038786
	}

	pub fn is_on_demand_response(&self, peer: &PeerId, request_id: message::RequestId) -> bool {
		self.active_peers.get(&peer).map_or(false, |r| r.id == request_id)
	}

	fn remove(&mut self, peer: PeerId, id: u64) -> Option<Request<B>> {
		match self.active_peers.entry(peer.clone()) {
			Entry::Occupied(entry) => match entry.get().id == id {
				true => {
					self.idle_peers.push_back(peer);
					Some(entry.remove())
				},
				false => None,
			},
			Entry::Vacant(_) => None,
		}
	}

	pub fn remove_peer(&mut self, peer: PeerId) {
		self.best_blocks.remove(&peer);

		if let Some(request) = self.active_peers.remove(&peer) {
			self.pending_requests.push_front(request);
			return;
		}

		if let Some(idle_index) = self.idle_peers.iter().position(|i| *i == peer) {
			self.idle_peers.swap_remove_back(idle_index);
		}
	}

	/// Dispatches pending requests.
	fn dispatch(&mut self, mut network: impl OnDemandNetwork<B>) {
		let mut last_peer = self.idle_peers.back().cloned();
		let mut unhandled_requests = VecDeque::new();

		loop {
			let peer = match self.idle_peers.pop_front() {
				Some(peer) => peer,
				None => break,
			};

			// check if request can (optimistically) be processed by the peer
			let can_be_processed_by_peer = {
				let request = match self.pending_requests.front() {
					Some(r) => r,
					None => {
						self.idle_peers.push_front(peer);
						break;
					},
				};
				let peer_best_block = self.best_blocks.get(&peer)
					.expect("entries are inserted into best_blocks when peer is connected;
						entries are removed from best_blocks when peer is disconnected;
						peer is in idle_peers and thus connected; qed");
				request.required_block() <= *peer_best_block
			};

			if !can_be_processed_by_peer {
				// return peer to the back of the queue
				self.idle_peers.push_back(peer.clone());

				// we have enumerated all peers and noone can handle request
				if Some(peer) == last_peer {
					let request = self.pending_requests.pop_front().expect("checked in loop condition; qed");
					unhandled_requests.push_back(request);
					last_peer = self.idle_peers.back().cloned();
				}

				continue;
			}

			last_peer = self.idle_peers.back().cloned();

			let mut request = self.pending_requests.pop_front().expect("checked in loop condition; qed");
			request.timestamp = Instant::now();
			trace!(target: "sync", "Dispatching remote request {} to peer {}", request.id, peer);
<<<<<<< HEAD
			on_demand.send_request(&peer, request.message());
=======
			request.send_to(&mut network, &peer);
>>>>>>> b0038786
			self.active_peers.insert(peer, request);
		}

		self.pending_requests.append(&mut unhandled_requests);
	}
}

impl<Block: BlockT> Request<Block> {
	fn required_block(&self) -> NumberFor<Block> {
		match self.data {
			RequestData::RemoteHeader(ref data, _) => data.block,
			RequestData::RemoteRead(ref data, _) => *data.header.number(),
			RequestData::RemoteReadChild(ref data, _) => *data.header.number(),
			RequestData::RemoteCall(ref data, _) => *data.header.number(),
			RequestData::RemoteChanges(ref data, _) => data.max_block.0,
			RequestData::RemoteBody(ref data, _) => *data.header.number(),
		}
	}

	fn send_to(&self, out: &mut impl OnDemandNetwork<Block>, peer: &PeerId) {
		match self.data {
			RequestData::RemoteHeader(ref data, _) =>
				out.send_header_request(
					peer,
					self.id,
					data.block,
				),
			RequestData::RemoteRead(ref data, _) =>
<<<<<<< HEAD
				message::generic::Message::RemoteReadRequest(message::RemoteReadRequest {
					id: self.id,
					block: data.block,
					key: data.key.clone(),
				}),
			RequestData::RemoteReadChild(ref data, _) =>
				message::generic::Message::RemoteReadChildRequest(
					message::RemoteReadChildRequest {
						id: self.id,
						block: data.block,
						storage_key: data.storage_key.clone(),
						key: data.key.clone(),
				}),
=======
				out.send_read_request(
					peer,
					self.id,
					data.block,
					data.key.clone(),
				),
			RequestData::RemoteReadChild(ref data, _) =>
				out.send_read_child_request(
					peer,
					self.id,
					data.block,
					data.storage_key.clone(),
					data.key.clone(),
				),
>>>>>>> b0038786
			RequestData::RemoteCall(ref data, _) =>
				out.send_call_request(
					peer,
					self.id,
					data.block,
					data.method.clone(),
					data.call_data.clone(),
				),
			RequestData::RemoteChanges(ref data, _) =>
				out.send_changes_request(
					peer,
					self.id,
					data.first_block.1.clone(),
					data.last_block.1.clone(),
					data.tries_roots.1.clone(),
					data.max_block.1.clone(),
					data.key.clone(),
				),
			RequestData::RemoteBody(ref data, _) =>
				out.send_body_request(
					peer,
					self.id,
					message::BlockAttributes::BODY,
					message::FromBlock::Hash(data.header.hash()),
					None,
					message::Direction::Ascending,
					Some(1)
				),
		}
	}
}

impl<Block: BlockT> RequestData<Block> {
	fn fail(self, error: ClientError) {
		// don't care if anyone is listening
		match self {
			RequestData::RemoteHeader(_, sender) => { let _ = sender.send(Err(error)); },
			RequestData::RemoteCall(_, sender) => { let _ = sender.send(Err(error)); },
			RequestData::RemoteRead(_, sender) => { let _ = sender.send(Err(error)); },
			RequestData::RemoteReadChild(_, sender) => { let _ = sender.send(Err(error)); },
			RequestData::RemoteChanges(_, sender) => { let _ = sender.send(Err(error)); },
			RequestData::RemoteBody(_, sender) => { let _ = sender.send(Err(error)); },
		}
	}
}

#[cfg(test)]
pub mod tests {
	use std::collections::HashSet;
<<<<<<< HEAD
	use std::sync::{Arc, Mutex};
	use std::time::Instant;
	use futures::Future;
	use runtime_primitives::traits::{Block as BlockT, NumberFor};
	use client::{error::{Error as ClientError, Result as ClientResult}};
	use client::light::fetcher::{Fetcher, FetchChecker, RemoteHeaderRequest,
		ChangesProof,	RemoteCallRequest, RemoteReadRequest,
		RemoteReadChildRequest, RemoteChangesRequest};
=======
	use std::sync::Arc;
	use std::time::Instant;
	use futures::{Future, sync::oneshot};
	use runtime_primitives::traits::{Block as BlockT, NumberFor, Header as HeaderT};
	use client::{error::{Error as ClientError, Result as ClientResult}};
	use client::light::fetcher::{FetchChecker, RemoteHeaderRequest,
		ChangesProof,	RemoteCallRequest, RemoteReadRequest,
		RemoteReadChildRequest, RemoteChangesRequest, RemoteBodyRequest};
>>>>>>> b0038786
	use crate::config::Roles;
	use crate::message::{self, BlockAttributes, Direction, FromBlock, RequestId};
	use network_libp2p::PeerId;
<<<<<<< HEAD
	use super::{REQUEST_TIMEOUT, OnDemand, OnDemandNetwork, OnDemandService};
	use test_client::runtime::{changes_trie_config, Block, Header};
=======
	use super::{REQUEST_TIMEOUT, OnDemandCore, OnDemandNetwork, RequestData};
	use test_client::runtime::{changes_trie_config, Block, Extrinsic, Header};
>>>>>>> b0038786

	struct DummyFetchChecker { ok: bool }

	impl FetchChecker<Block> for DummyFetchChecker {
		fn check_header_proof(
			&self,
			_request: &RemoteHeaderRequest<Header>,
			header: Option<Header>,
			_remote_proof: Vec<Vec<u8>>
		) -> ClientResult<Header> {
			match self.ok {
				true if header.is_some() => Ok(header.unwrap()),
				_ => Err(ClientError::Backend("Test error".into())),
			}
		}

		fn check_read_proof(&self, _: &RemoteReadRequest<Header>, _: Vec<Vec<u8>>) -> ClientResult<Option<Vec<u8>>> {
			match self.ok {
				true => Ok(Some(vec![42])),
				false => Err(ClientError::Backend("Test error".into())),
			}
		}

		fn check_read_child_proof(
			&self,
			_: &RemoteReadChildRequest<Header>,
			_: Vec<Vec<u8>>
		) -> ClientResult<Option<Vec<u8>>> {
			match self.ok {
				true => Ok(Some(vec![42])),
				false => Err(ClientError::Backend("Test error".into())),
			}
		}

		fn check_execution_proof(&self, _: &RemoteCallRequest<Header>, _: Vec<Vec<u8>>) -> ClientResult<Vec<u8>> {
			match self.ok {
				true => Ok(vec![42]),
				false => Err(ClientError::Backend("Test error".into())),
			}
		}

		fn check_changes_proof(
			&self,
			_: &RemoteChangesRequest<Header>,
			_: ChangesProof<Header>
		) -> ClientResult<Vec<(NumberFor<Block>, u32)>> {
			match self.ok {
				true => Ok(vec![(100, 2)]),
				false => Err(ClientError::Backend("Test error".into())),
			}
		}

		fn check_body_proof(
			&self,
			_: &RemoteBodyRequest<Header>,
			body: Vec<Extrinsic>
		) -> ClientResult<Vec<Extrinsic>> {
			match self.ok {
				true => Ok(body),
				false => Err(ClientError::Backend("Test error".into())),
			}
		}
	}

	fn dummy(ok: bool) -> OnDemandCore<Block> {
		OnDemandCore::new(Arc::new(DummyFetchChecker { ok }))
	}

	fn total_peers(on_demand: &OnDemandCore<Block>) -> usize {
		on_demand.idle_peers.len() + on_demand.active_peers.len()
	}

	fn receive_call_response(
		network_interface: impl OnDemandNetwork<Block>,
		on_demand: &mut OnDemandCore<Block>,
		peer: PeerId,
		id: message::RequestId
	) {
		on_demand.on_remote_call_response(network_interface, peer, message::RemoteCallResponse {
			id: id,
			proof: vec![vec![2]],
		});
	}

	fn dummy_header() -> Header {
		Header {
			parent_hash: Default::default(),
			number: 0,
			state_root: Default::default(),
			extrinsics_root: Default::default(),
			digest: Default::default(),
		}
	}

	#[derive(Default)]
	struct DummyNetwork {
<<<<<<< HEAD
		disconnected_peers: Mutex<HashSet<PeerId>>,
	}

	impl<B: BlockT> OnDemandNetwork<B> for Arc<DummyNetwork> {
		fn report_peer(&self, _: &PeerId, _: i32) {}
		fn disconnect_peer(&self, who: &PeerId) {
			self.disconnected_peers.lock().unwrap().insert(who.clone());
		}
		fn send_request(&self, _: &PeerId, _: message::Message<B>) {}
	}

	fn assert_disconnected_peer(dummy: Arc<DummyNetwork>) {
		assert_eq!(dummy.disconnected_peers.lock().unwrap().len(), 1);
=======
		disconnected_peers: HashSet<PeerId>,
	}

	impl<'a, B: BlockT> OnDemandNetwork<B> for &'a mut DummyNetwork {
		fn report_peer(&mut self, _: &PeerId, _: i32) {}
		fn disconnect_peer(&mut self, who: &PeerId) {
			self.disconnected_peers.insert(who.clone());
		}
		fn send_header_request(&mut self, _: &PeerId, _: RequestId, _: <<B as BlockT>::Header as HeaderT>::Number) {}
		fn send_read_request(&mut self, _: &PeerId, _: RequestId, _: <B as BlockT>::Hash, _: Vec<u8>) {}
		fn send_read_child_request(&mut self, _: &PeerId, _: RequestId, _: <B as BlockT>::Hash, _: Vec<u8>,
			_: Vec<u8>) {}
		fn send_call_request(&mut self, _: &PeerId, _: RequestId, _: <B as BlockT>::Hash, _: String, _: Vec<u8>) {}
		fn send_changes_request(&mut self, _: &PeerId, _: RequestId, _: <B as BlockT>::Hash, _: <B as BlockT>::Hash,
			_: <B as BlockT>::Hash, _: <B as BlockT>::Hash, _: Vec<u8>) {}
		fn send_body_request(&mut self, _: &PeerId, _: RequestId, _: BlockAttributes, _: FromBlock<<B as BlockT>::Hash,
			<<B as BlockT>::Header as HeaderT>::Number>, _: Option<B::Hash>, _: Direction, _: Option<u32>) {}
	}

	fn assert_disconnected_peer(dummy: &DummyNetwork) {
		assert_eq!(dummy.disconnected_peers.len(), 1);
>>>>>>> b0038786
	}

	#[test]
	fn knows_about_peers_roles() {
		let mut network_interface = DummyNetwork::default();
		let mut on_demand = dummy(true);
		let peer0 = PeerId::random();
		let peer1 = PeerId::random();
		let peer2 = PeerId::random();
		on_demand.on_connect(&mut network_interface, peer0, Roles::LIGHT, 1000);
		on_demand.on_connect(&mut network_interface, peer1.clone(), Roles::FULL, 2000);
		on_demand.on_connect(&mut network_interface, peer2.clone(), Roles::AUTHORITY, 3000);
		assert_eq!(vec![peer1.clone(), peer2.clone()], on_demand.idle_peers.iter().cloned().collect::<Vec<_>>());
		assert_eq!(on_demand.best_blocks.get(&peer1), Some(&2000));
		assert_eq!(on_demand.best_blocks.get(&peer2), Some(&3000));
	}

	#[test]
	fn disconnects_from_idle_peer() {
		let peer0 = PeerId::random();

		let mut network_interface = DummyNetwork::default();
		let mut on_demand = dummy(true);
		on_demand.on_connect(&mut network_interface, peer0.clone(), Roles::FULL, 100);
		assert_eq!(1, total_peers(&on_demand));
		assert!(!on_demand.best_blocks.is_empty());

		on_demand.on_disconnect(&mut network_interface, peer0);
		assert_eq!(0, total_peers(&on_demand));
		assert!(on_demand.best_blocks.is_empty());
	}

	#[test]
	fn disconnects_from_timeouted_peer() {
<<<<<<< HEAD
		let (_x, on_demand) = dummy(true);
		let network_interface = Arc::new(DummyNetwork::default());
		let peer0 = PeerId::random();
		let peer1 = PeerId::random();
		on_demand.set_network_interface(Box::new(network_interface.clone()));
		on_demand.on_connect(peer0.clone(), Roles::FULL, 1000);
		on_demand.on_connect(peer1.clone(), Roles::FULL, 1000);
		assert_eq!(vec![peer0.clone(), peer1.clone()], on_demand.core.lock().idle_peers.iter().cloned().collect::<Vec<_>>());
		assert!(on_demand.core.lock().active_peers.is_empty());
=======
		let mut on_demand = dummy(true);
		let mut network_interface = DummyNetwork::default();
		let peer0 = PeerId::random();
		let peer1 = PeerId::random();
		on_demand.on_connect(&mut network_interface, peer0.clone(), Roles::FULL, 1000);
		on_demand.on_connect(&mut network_interface, peer1.clone(), Roles::FULL, 1000);
		assert_eq!(vec![peer0.clone(), peer1.clone()], on_demand.idle_peers.iter().cloned().collect::<Vec<_>>());
		assert!(on_demand.active_peers.is_empty());
>>>>>>> b0038786

		on_demand.add_request(&mut network_interface, RequestData::RemoteCall(RemoteCallRequest {
			block: Default::default(),
			header: dummy_header(),
			method: "test".into(),
			call_data: vec![],
			retry_count: None,
<<<<<<< HEAD
		});
		assert_eq!(vec![peer1.clone()], on_demand.core.lock().idle_peers.iter().cloned().collect::<Vec<_>>());
		assert_eq!(vec![peer0.clone()], on_demand.core.lock().active_peers.keys().cloned().collect::<Vec<_>>());

		on_demand.core.lock().active_peers[&peer0].timestamp = Instant::now() - REQUEST_TIMEOUT - REQUEST_TIMEOUT;
		on_demand.maintain_peers();
		assert!(on_demand.core.lock().idle_peers.is_empty());
		assert_eq!(vec![peer1.clone()], on_demand.core.lock().active_peers.keys().cloned().collect::<Vec<_>>());
		assert_disconnected_peer(network_interface);
=======
		}, oneshot::channel().0));
		assert_eq!(vec![peer1.clone()], on_demand.idle_peers.iter().cloned().collect::<Vec<_>>());
		assert_eq!(vec![peer0.clone()], on_demand.active_peers.keys().cloned().collect::<Vec<_>>());

		on_demand.active_peers[&peer0].timestamp = Instant::now() - REQUEST_TIMEOUT - REQUEST_TIMEOUT;
		on_demand.maintain_peers(&mut network_interface);
		assert!(on_demand.idle_peers.is_empty());
		assert_eq!(vec![peer1.clone()], on_demand.active_peers.keys().cloned().collect::<Vec<_>>());
		assert_disconnected_peer(&network_interface);
>>>>>>> b0038786
	}

	#[test]
	fn disconnects_from_peer_on_response_with_wrong_id() {
		let mut on_demand = dummy(true);
		let peer0 = PeerId::random();
<<<<<<< HEAD
		let network_interface = Arc::new(DummyNetwork::default());
		on_demand.set_network_interface(Box::new(network_interface.clone()));
		on_demand.on_connect(peer0.clone(), Roles::FULL, 1000);
=======
		let mut network_interface = DummyNetwork::default();
		on_demand.on_connect(&mut network_interface, peer0.clone(), Roles::FULL, 1000);
>>>>>>> b0038786

		on_demand.add_request(&mut network_interface, RequestData::RemoteCall(RemoteCallRequest {
			block: Default::default(),
			header: dummy_header(),
			method: "test".into(),
			call_data: vec![],
			retry_count: None,
<<<<<<< HEAD
		});
		receive_call_response(&*on_demand, peer0, 1);
		assert_disconnected_peer(network_interface);
		assert_eq!(on_demand.core.lock().pending_requests.len(), 1);
=======
		}, oneshot::channel().0));
		receive_call_response(&mut network_interface, &mut on_demand, peer0, 1);
		assert_disconnected_peer(&network_interface);
		assert_eq!(on_demand.pending_requests.len(), 1);
>>>>>>> b0038786
	}

	#[test]
	fn disconnects_from_peer_on_incorrect_response() {
<<<<<<< HEAD
		let (_x, on_demand) = dummy(false);
		let network_interface = Arc::new(DummyNetwork::default());
		let peer0 = PeerId::random();
		on_demand.set_network_interface(Box::new(network_interface.clone()));
		on_demand.remote_call(RemoteCallRequest {
=======
		let mut on_demand = dummy(false);
		let mut network_interface = DummyNetwork::default();
		let peer0 = PeerId::random();
		on_demand.add_request(&mut network_interface, RequestData::RemoteCall(RemoteCallRequest {
>>>>>>> b0038786
			block: Default::default(),
			header: dummy_header(),
			method: "test".into(),
			call_data: vec![],
			retry_count: Some(1),
		}, oneshot::channel().0));

<<<<<<< HEAD
		on_demand.on_connect(peer0.clone(), Roles::FULL, 1000);
		receive_call_response(&*on_demand, peer0.clone(), 0);
		assert_disconnected_peer(network_interface);
		assert_eq!(on_demand.core.lock().pending_requests.len(), 1);
=======
		on_demand.on_connect(&mut network_interface, peer0.clone(), Roles::FULL, 1000);
		receive_call_response(&mut network_interface, &mut on_demand, peer0.clone(), 0);
		assert_disconnected_peer(&network_interface);
		assert_eq!(on_demand.pending_requests.len(), 1);
>>>>>>> b0038786
	}

	#[test]
	fn disconnects_from_peer_on_unexpected_response() {
<<<<<<< HEAD
		let (_x, on_demand) = dummy(true);
		let network_interface = Arc::new(DummyNetwork::default());
		let peer0 = PeerId::random();
		on_demand.set_network_interface(Box::new(network_interface.clone()));
		on_demand.on_connect(peer0.clone(), Roles::FULL, 1000);

		receive_call_response(&*on_demand, peer0, 0);
		assert_disconnected_peer(network_interface);
=======
		let mut on_demand = dummy(true);
		let mut network_interface = DummyNetwork::default();
		let peer0 = PeerId::random();
		on_demand.on_connect(&mut network_interface, peer0.clone(), Roles::FULL, 1000);

		receive_call_response(&mut network_interface, &mut on_demand, peer0, 0);
		assert_disconnected_peer(&network_interface);
>>>>>>> b0038786
	}

	#[test]
	fn disconnects_from_peer_on_wrong_response_type() {
		let mut on_demand = dummy(false);
		let peer0 = PeerId::random();
<<<<<<< HEAD
		let network_interface = Arc::new(DummyNetwork::default());
		on_demand.set_network_interface(Box::new(network_interface.clone()));
		on_demand.on_connect(peer0.clone(), Roles::FULL, 1000);
=======
		let mut network_interface = DummyNetwork::default();
		on_demand.on_connect(&mut network_interface, peer0.clone(), Roles::FULL, 1000);
>>>>>>> b0038786

		on_demand.add_request(&mut network_interface, RequestData::RemoteCall(RemoteCallRequest {
			block: Default::default(),
			header: dummy_header(),
			method: "test".into(),
			call_data: vec![],
			retry_count: Some(1),
		}, oneshot::channel().0));

		on_demand.on_remote_read_response(&mut network_interface, peer0.clone(), message::RemoteReadResponse {
			id: 0,
			proof: vec![vec![2]],
		});
<<<<<<< HEAD
		assert_disconnected_peer(network_interface);
		assert_eq!(on_demand.core.lock().pending_requests.len(), 1);
=======
		assert_disconnected_peer(&network_interface);
		assert_eq!(on_demand.pending_requests.len(), 1);
>>>>>>> b0038786
	}

	#[test]
	fn receives_remote_failure_after_retry_count_failures() {
		use parking_lot::{Condvar, Mutex};

		let retry_count = 2;
		let peer_ids = (0 .. retry_count + 1).map(|_| PeerId::random()).collect::<Vec<_>>();
<<<<<<< HEAD
		let (_x, on_demand) = dummy(false);
		let network_interface = Arc::new(DummyNetwork::default());
		on_demand.set_network_interface(Box::new(network_interface.clone()));
=======
		let mut on_demand = dummy(false);
		let mut network_interface = DummyNetwork::default();
>>>>>>> b0038786
		for i in 0..retry_count+1 {
			on_demand.on_connect(&mut network_interface, peer_ids[i].clone(), Roles::FULL, 1000);
		}

		let sync = Arc::new((Mutex::new(0), Mutex::new(0), Condvar::new()));
		let thread_sync = sync.clone();

		let (tx, response) = oneshot::channel();
		on_demand.add_request(&mut network_interface, RequestData::RemoteCall(RemoteCallRequest {
			block: Default::default(),
			header: dummy_header(),
			method: "test".into(),
			call_data: vec![],
			retry_count: Some(retry_count)
		}, tx));
		let thread = ::std::thread::spawn(move || {
			let &(ref current, ref finished_at, ref finished) = &*thread_sync;
			let _ = response.wait().unwrap().unwrap_err();
			*finished_at.lock() = *current.lock();
			finished.notify_one();
		});

		let &(ref current, ref finished_at, ref finished) = &*sync;
		for i in 0..retry_count+1 {
			let mut current = current.lock();
			*current = *current + 1;
			receive_call_response(&mut network_interface, &mut on_demand, peer_ids[i].clone(), i as u64);
		}

		let mut finished_at = finished_at.lock();
		assert!(!finished.wait_for(&mut finished_at, ::std::time::Duration::from_millis(1000)).timed_out());
		assert_eq!(*finished_at, retry_count + 1);

		thread.join().unwrap();
	}

	#[test]
	fn receives_remote_call_response() {
<<<<<<< HEAD
		let (_x, on_demand) = dummy(true);
		let network_interface = Arc::new(DummyNetwork::default());
		let peer0 = PeerId::random();
		on_demand.set_network_interface(Box::new(network_interface.clone()));
		on_demand.on_connect(peer0.clone(), Roles::FULL, 1000);
=======
		let mut on_demand = dummy(true);
		let mut network_interface = DummyNetwork::default();
		let peer0 = PeerId::random();
		on_demand.on_connect(&mut network_interface, peer0.clone(), Roles::FULL, 1000);
>>>>>>> b0038786

		let (tx, response) = oneshot::channel();
		on_demand.add_request(&mut network_interface, RequestData::RemoteCall(RemoteCallRequest {
			block: Default::default(),
			header: dummy_header(),
			method: "test".into(),
			call_data: vec![],
			retry_count: None,
		}, tx));
		let thread = ::std::thread::spawn(move || {
			let result = response.wait().unwrap().unwrap();
			assert_eq!(result, vec![42]);
		});

		receive_call_response(&mut network_interface, &mut on_demand, peer0.clone(), 0);
		thread.join().unwrap();
	}

	#[test]
	fn receives_remote_read_response() {
<<<<<<< HEAD
		let (_x, on_demand) = dummy(true);
		let network_interface = Arc::new(DummyNetwork::default());
		let peer0 = PeerId::random();
		on_demand.set_network_interface(Box::new(network_interface.clone()));
		on_demand.on_connect(peer0.clone(), Roles::FULL, 1000);
=======
		let mut on_demand = dummy(true);
		let mut network_interface = DummyNetwork::default();
		let peer0 = PeerId::random();
		on_demand.on_connect(&mut network_interface, peer0.clone(), Roles::FULL, 1000);
>>>>>>> b0038786

		let (tx, response) = oneshot::channel();
		on_demand.add_request(&mut network_interface, RequestData::RemoteRead(RemoteReadRequest {
			header: dummy_header(),
			block: Default::default(),
			key: b":key".to_vec(),
			retry_count: None,
		}, tx));
		let thread = ::std::thread::spawn(move || {
			let result = response.wait().unwrap().unwrap();
			assert_eq!(result, Some(vec![42]));
		});

		on_demand.on_remote_read_response(&mut network_interface, peer0.clone(), message::RemoteReadResponse {
			id: 0,
			proof: vec![vec![2]],
		});
		thread.join().unwrap();
	}

	#[test]
	fn receives_remote_read_child_response() {
<<<<<<< HEAD
		let (_x, on_demand) = dummy(true);
		let network_interface = Arc::new(DummyNetwork::default());
		let peer0 = PeerId::random();
		on_demand.set_network_interface(Box::new(network_interface.clone()));
		on_demand.on_connect(peer0.clone(), Roles::FULL, 1000);

		let response = on_demand.remote_read_child(RemoteReadChildRequest {
=======
		let mut on_demand = dummy(true);
		let mut network_interface = DummyNetwork::default();
		let peer0 = PeerId::random();
		on_demand.on_connect(&mut network_interface, peer0.clone(), Roles::FULL, 1000);

		let (tx, response) = oneshot::channel();
		on_demand.add_request(&mut network_interface, RequestData::RemoteReadChild(RemoteReadChildRequest {
>>>>>>> b0038786
			header: dummy_header(),
			block: Default::default(),
			storage_key: b":child_storage:sub".to_vec(),
			key: b":key".to_vec(),
			retry_count: None,
<<<<<<< HEAD
		});
		let thread = ::std::thread::spawn(move || {
			let result = response.wait().unwrap();
			assert_eq!(result, Some(vec![42]));
		});

		on_demand.on_remote_read_response(
=======
		}, tx));
		let thread = ::std::thread::spawn(move || {
			let result = response.wait().unwrap().unwrap();
			assert_eq!(result, Some(vec![42]));
		});

		on_demand.on_remote_read_response(&mut network_interface, 
>>>>>>> b0038786
			peer0.clone(), message::RemoteReadResponse {
				id: 0,
				proof: vec![vec![2]],
		});
		thread.join().unwrap();
	}

	#[test]
	fn receives_remote_header_response() {
<<<<<<< HEAD
		let (_x, on_demand) = dummy(true);
		let network_interface = Arc::new(DummyNetwork::default());
		let peer0 = PeerId::random();
		on_demand.set_network_interface(Box::new(network_interface.clone()));
		on_demand.on_connect(peer0.clone(), Roles::FULL, 1000);
=======
		let mut on_demand = dummy(true);
		let mut network_interface = DummyNetwork::default();
		let peer0 = PeerId::random();
		on_demand.on_connect(&mut network_interface, peer0.clone(), Roles::FULL, 1000);
>>>>>>> b0038786

		let (tx, response) = oneshot::channel();
		on_demand.add_request(&mut network_interface, RequestData::RemoteHeader(RemoteHeaderRequest {
			cht_root: Default::default(),
			block: 1,
			retry_count: None,
		}, tx));
		let thread = ::std::thread::spawn(move || {
			let result = response.wait().unwrap().unwrap();
			assert_eq!(
				result.hash(),
				"6443a0b46e0412e626363028115a9f2c\
				 f963eeed526b8b33e5316f08b50d0dc3".parse().unwrap()
			);
		});

		on_demand.on_remote_header_response(&mut network_interface, peer0.clone(), message::RemoteHeaderResponse {
			id: 0,
			header: Some(Header {
				parent_hash: Default::default(),
				number: 1,
				state_root: Default::default(),
				extrinsics_root: Default::default(),
				digest: Default::default(),
			}),
			proof: vec![vec![2]],
		});
		thread.join().unwrap();
	}

	#[test]
	fn receives_remote_changes_response() {
<<<<<<< HEAD
		let (_x, on_demand) = dummy(true);
		let network_interface = Arc::new(DummyNetwork::default());
		let peer0 = PeerId::random();
		on_demand.set_network_interface(Box::new(network_interface.clone()));
		on_demand.on_connect(peer0.clone(), Roles::FULL, 1000);
=======
		let mut on_demand = dummy(true);
		let mut network_interface = DummyNetwork::default();
		let peer0 = PeerId::random();
		on_demand.on_connect(&mut network_interface, peer0.clone(), Roles::FULL, 1000);
>>>>>>> b0038786

		let (tx, response) = oneshot::channel();
		on_demand.add_request(&mut network_interface, RequestData::RemoteChanges(RemoteChangesRequest {
			changes_trie_config: changes_trie_config(),
			first_block: (1, Default::default()),
			last_block: (100, Default::default()),
			max_block: (100, Default::default()),
			tries_roots: (1, Default::default(), vec![]),
			key: vec![],
			retry_count: None,
		}, tx));
		let thread = ::std::thread::spawn(move || {
			let result = response.wait().unwrap().unwrap();
			assert_eq!(result, vec![(100, 2)]);
		});

		on_demand.on_remote_changes_response(&mut network_interface, peer0.clone(), message::RemoteChangesResponse {
			id: 0,
			max: 1000,
			proof: vec![vec![2]],
			roots: vec![],
			roots_proof: vec![],
		});
		thread.join().unwrap();
	}

	#[test]
	fn does_not_sends_request_to_peer_who_has_no_required_block() {
<<<<<<< HEAD
		let (_x, on_demand) = dummy(true);
		let network_interface = Arc::new(DummyNetwork::default());
		let peer1 = PeerId::random();
		let peer2 = PeerId::random();
		on_demand.set_network_interface(Box::new(network_interface.clone()));
=======
		let mut on_demand = dummy(true);
		let mut network_interface = DummyNetwork::default();
		let peer1 = PeerId::random();
		let peer2 = PeerId::random();
>>>>>>> b0038786

		on_demand.on_connect(&mut network_interface, peer1.clone(), Roles::FULL, 100);

		on_demand.add_request(&mut network_interface, RequestData::RemoteHeader(RemoteHeaderRequest {
			cht_root: Default::default(),
			block: 200,
			retry_count: None,
		}, oneshot::channel().0));
		on_demand.add_request(&mut network_interface, RequestData::RemoteHeader(RemoteHeaderRequest {
			cht_root: Default::default(),
			block: 250,
			retry_count: None,
		}, oneshot::channel().0));
		on_demand.add_request(&mut network_interface, RequestData::RemoteHeader(RemoteHeaderRequest {
			cht_root: Default::default(),
			block: 250,
			retry_count: None,
		}, oneshot::channel().0));

		on_demand.on_connect(&mut network_interface, peer2.clone(), Roles::FULL, 150);

		assert_eq!(vec![peer1.clone(), peer2.clone()], on_demand.idle_peers.iter().cloned().collect::<Vec<_>>());
		assert_eq!(on_demand.pending_requests.len(), 3);

		on_demand.on_block_announce(&mut network_interface, peer1.clone(), 250);

		assert_eq!(vec![peer2.clone()], on_demand.idle_peers.iter().cloned().collect::<Vec<_>>());
		assert_eq!(on_demand.pending_requests.len(), 2);

		on_demand.on_block_announce(&mut network_interface, peer2.clone(), 250);

		assert!(!on_demand.idle_peers.iter().any(|_| true));
		assert_eq!(on_demand.pending_requests.len(), 1);

		on_demand.on_remote_header_response(&mut network_interface, peer1.clone(), message::RemoteHeaderResponse {
			id: 0,
			header: Some(dummy_header()),
			proof: vec![],
		});

		assert!(!on_demand.idle_peers.iter().any(|_| true));
		assert_eq!(on_demand.pending_requests.len(), 0);
	}

	#[test]
	fn does_not_loop_forever_after_dispatching_request_to_last_peer() {
		// this test is a regression for a bug where the dispatch function would
		// loop forever after dispatching a request to the last peer, since the
		// last peer was not updated
<<<<<<< HEAD
		let (_x, on_demand) = dummy(true);
		let network_interface = Arc::new(DummyNetwork::default());
		let peer1 = PeerId::random();
		let peer2 = PeerId::random();
		let peer3 = PeerId::random();
		on_demand.set_network_interface(Box::new(network_interface.clone()));
=======
		let mut on_demand = dummy(true);
		let mut network_interface = DummyNetwork::default();
		let peer1 = PeerId::random();
		let peer2 = PeerId::random();
		let peer3 = PeerId::random();
>>>>>>> b0038786

		on_demand.add_request(&mut network_interface, RequestData::RemoteHeader(RemoteHeaderRequest {
			cht_root: Default::default(),
			block: 250,
			retry_count: None,
		}, oneshot::channel().0));
		on_demand.add_request(&mut network_interface, RequestData::RemoteHeader(RemoteHeaderRequest {
			cht_root: Default::default(),
			block: 250,
			retry_count: None,
		}, oneshot::channel().0));

		on_demand.on_connect(&mut network_interface, peer1.clone(), Roles::FULL, 200);
		on_demand.on_connect(&mut network_interface, peer2.clone(), Roles::FULL, 200);
		on_demand.on_connect(&mut network_interface, peer3.clone(), Roles::FULL, 250);

		assert_eq!(vec![peer1.clone(), peer2.clone()], on_demand.idle_peers.iter().cloned().collect::<Vec<_>>());
		assert_eq!(on_demand.pending_requests.len(), 1);
	}

	#[test]
	fn tries_to_send_all_pending_requests() {
<<<<<<< HEAD
		let (_x, on_demand) = dummy(true);
		let network_interface = Arc::new(DummyNetwork::default());
		let peer1 = PeerId::random();
		on_demand.set_network_interface(Box::new(network_interface.clone()));
=======
		let mut on_demand = dummy(true);
		let mut network_interface = DummyNetwork::default();
		let peer1 = PeerId::random();
>>>>>>> b0038786

		on_demand.add_request(&mut network_interface, RequestData::RemoteHeader(RemoteHeaderRequest {
			cht_root: Default::default(),
			block: 300,
			retry_count: None,
		}, oneshot::channel().0));
		on_demand.add_request(&mut network_interface, RequestData::RemoteHeader(RemoteHeaderRequest {
			cht_root: Default::default(),
			block: 250,
			retry_count: None,
		}, oneshot::channel().0));

		on_demand.on_connect(&mut network_interface, peer1.clone(), Roles::FULL, 250);

		assert!(on_demand.idle_peers.iter().cloned().collect::<Vec<_>>().is_empty());
		assert_eq!(on_demand.pending_requests.len(), 1);
	}

	#[test]
	fn remote_body_with_one_block_body_should_succeed() {
		let mut on_demand = dummy(true);
		let mut network_interface = DummyNetwork::default();
		let peer1 = PeerId::random();

		let header = dummy_header();
		on_demand.on_connect(&mut network_interface, peer1.clone(), Roles::FULL, 250);

		on_demand.add_request(&mut network_interface, RequestData::RemoteBody(RemoteBodyRequest {
			header: header.clone(),
			retry_count: None,
		}, oneshot::channel().0));

		assert!(on_demand.pending_requests.is_empty());
		assert_eq!(on_demand.active_peers.len(), 1);

		let block = message::BlockData::<Block> {
			hash: primitives::H256::random(),
			header: None,
			body: Some(Vec::new()),
			message_queue: None,
			receipt: None,
			justification: None,
		};

		let response = message::generic::BlockResponse {
			id: 0,
			blocks: vec![block],
		};

		on_demand.on_remote_body_response(&mut network_interface, peer1.clone(), response);

		assert!(on_demand.active_peers.is_empty());
		assert_eq!(on_demand.idle_peers.len(), 1);
	}

	#[test]
	fn remote_body_with_three_bodies_should_fail() {
		let mut on_demand = dummy(true);
		let mut network_interface = DummyNetwork::default();
		let peer1 = PeerId::random();

		let header = dummy_header();
		on_demand.on_connect(&mut network_interface, peer1.clone(), Roles::FULL, 250);

		on_demand.add_request(&mut network_interface, RequestData::RemoteBody(RemoteBodyRequest {
			header: header.clone(),
			retry_count: None,
		}, oneshot::channel().0));

		assert!(on_demand.pending_requests.is_empty());
		assert_eq!(on_demand.active_peers.len(), 1);

		let response = {
			let blocks: Vec<_> = (0..3).map(|_| message::BlockData::<Block> {
				hash: primitives::H256::random(),
				header: None,
				body: Some(Vec::new()),
				message_queue: None,
				receipt: None,
				justification: None,
			}).collect();

			message::generic::BlockResponse {
				id: 0,
				blocks,
			}
		};

		on_demand.on_remote_body_response(&mut network_interface, peer1.clone(), response);
		assert!(on_demand.active_peers.is_empty());
		assert!(on_demand.idle_peers.is_empty(), "peer should be disconnected after bad response");
	}
}<|MERGE_RESOLUTION|>--- conflicted
+++ resolved
@@ -23,23 +23,12 @@
 use futures::sync::oneshot::{Sender as OneShotSender};
 use linked_hash_map::{Entry, LinkedHashMap};
 use client::error::Error as ClientError;
-<<<<<<< HEAD
-use client::light::fetcher::{Fetcher, FetchChecker, RemoteHeaderRequest,
-	RemoteCallRequest, RemoteReadRequest, RemoteChangesRequest, ChangesProof,
-	RemoteReadChildRequest};
-use crate::message;
-use network_libp2p::PeerId;
-use crate::config::Roles;
-use crate::service::Service as NetworkService;
-use crate::specialization::NetworkSpecialization;
-=======
 use client::light::fetcher::{FetchChecker, RemoteHeaderRequest,
 	RemoteCallRequest, RemoteReadRequest, RemoteChangesRequest, ChangesProof,
 	RemoteReadChildRequest, RemoteBodyRequest};
 use crate::message::{self, BlockAttributes, Direction, FromBlock, RequestId};
 use network_libp2p::PeerId;
 use crate::config::Roles;
->>>>>>> b0038786
 use runtime_primitives::traits::{Block as BlockT, Header as HeaderT, NumberFor};
 
 /// Remote request timeout.
@@ -141,24 +130,8 @@
 }
 
 /// On-demand requests service. Dispatches requests to appropriate peers.
-<<<<<<< HEAD
-pub struct OnDemand<B: BlockT> {
-	core: Mutex<OnDemandCore<B>>,
-	checker: Arc<FetchChecker<B>>,
-	network_interface: Mutex<Option<Box<dyn OnDemandNetwork<B> + Send + Sync + 'static>>>,
-}
-
-/// On-demand remote call response.
-pub struct RemoteResponse<T> {
-	receiver: Receiver<Result<T, ClientError>>,
-}
-
-#[derive(Default)]
-struct OnDemandCore<B: BlockT> {
-=======
 pub struct OnDemandCore<B: BlockT> {
 	checker: Arc<dyn FetchChecker<B>>,
->>>>>>> b0038786
 	next_request_id: u64,
 	pending_requests: VecDeque<Request<B>>,
 	active_peers: LinkedHashMap<PeerId, Request<B>>,
@@ -262,52 +235,6 @@
 	pub fn new(checker: Arc<dyn FetchChecker<B>>) -> Self {
 		OnDemandCore {
 			checker,
-<<<<<<< HEAD
-			network_interface: Mutex::new(None),
-			core: Mutex::new(OnDemandCore {
-				next_request_id: 0,
-				pending_requests: VecDeque::new(),
-				active_peers: LinkedHashMap::new(),
-				idle_peers: VecDeque::new(),
-				best_blocks: HashMap::new(),
-			})
-		}
-	}
-
-	/// Get checker reference.
-	pub fn checker(&self) -> &Arc<FetchChecker<B>> {
-		&self.checker
-	}
-
-	/// Sets weak reference to network service.
-	pub fn set_network_interface(&self, network_interface: Box<dyn OnDemandNetwork<B> + Send + Sync + 'static>) {
-		self.network_interface.lock().replace(network_interface);
-	}
-
-	fn report_peer(&self, who: &PeerId, reputation_change: i32) {
-		self.network_interface
-			.lock()
-			.as_ref()
-			.expect("1. OnDemand is passed a network sender upon initialization of the service, 2. it should bet set by now")
-			.report_peer(who, reputation_change);
-	}
-
-	fn disconnect_peer(&self, who: &PeerId) {
-		self.network_interface
-			.lock()
-			.as_ref()
-			.expect("1. OnDemand is passed a network sender upon initialization of the service, 2. it should bet set by now")
-			.disconnect_peer(who);
-	}
-
-	fn send_request(&self, who: &PeerId, msg: message::Message<B>) {
-		self.network_interface
-			.lock()
-			.as_ref()
-			.expect("1. OnDemand is passed a network sender upon initialization of the service, 2. it should bet set by now")
-			.send_request(who, msg);
-	}
-=======
 			next_request_id: 0,
 			pending_requests: VecDeque::new(),
 			active_peers: LinkedHashMap::new(),
@@ -326,7 +253,6 @@
 	fn insert(&mut self, retry_count: usize, data: RequestData<B>) {
 		let request_id = self.next_request_id;
 		self.next_request_id += 1;
->>>>>>> b0038786
 
 		self.pending_requests.push_back(Request {
 			id: request_id,
@@ -349,15 +275,9 @@
 			Some(request) => request,
 			None => {
 				info!("Invalid remote {} response from peer {}", rtype, peer);
-<<<<<<< HEAD
-				self.report_peer(&peer, i32::min_value());
-				self.disconnect_peer(&peer);
-				core.remove_peer(peer);
-=======
 				network.report_peer(&peer, i32::min_value());
 				network.disconnect_peer(&peer);
 				self.remove_peer(peer);
->>>>>>> b0038786
 				return;
 			},
 		};
@@ -367,15 +287,9 @@
 			Accept::Ok => (retry_count, None),
 			Accept::CheckFailed(error, retry_request_data) => {
 				info!("Failed to check remote {} response from peer {}: {}", rtype, peer, error);
-<<<<<<< HEAD
-				self.report_peer(&peer, i32::min_value());
-				self.disconnect_peer(&peer);
-				core.remove_peer(peer);
-=======
 				network.report_peer(&peer, i32::min_value());
 				network.disconnect_peer(&peer);
 				self.remove_peer(peer);
->>>>>>> b0038786
 
 				if retry_count > 0 {
 					(retry_count - 1, Some(retry_request_data))
@@ -387,15 +301,9 @@
 			},
 			Accept::Unexpected(retry_request_data) => {
 				info!("Unexpected response to remote {} from peer", rtype);
-<<<<<<< HEAD
-				self.report_peer(&peer, i32::min_value());
-				self.disconnect_peer(&peer);
-				core.remove_peer(peer);
-=======
 				network.report_peer(&peer, i32::min_value());
 				network.disconnect_peer(&peer);
 				self.remove_peer(peer);
->>>>>>> b0038786
 
 				(retry_count, Some(retry_request_data))
 			},
@@ -421,7 +329,7 @@
 
 		self.idle_peers.push_back(peer.clone());
 		self.best_blocks.insert(peer, best_number);
-	
+
 		self.dispatch(network);
 	}
 
@@ -435,13 +343,6 @@
 		self.dispatch(network);
 	}
 
-<<<<<<< HEAD
-	fn maintain_peers(&self) {
-		let mut core = self.core.lock();
-		for bad_peer in core.maintain_peers() {
-			self.report_peer(&bad_peer, TIMEOUT_REPUTATION_CHANGE);
-			self.disconnect_peer(&bad_peer);
-=======
 	pub fn maintain_peers(&mut self, mut network: impl OnDemandNetwork<B>) {
 		let now = Instant::now();
 
@@ -455,7 +356,6 @@
 			self.pending_requests.push_front(request);
 			network.report_peer(&bad_peer, TIMEOUT_REPUTATION_CHANGE);
 			network.disconnect_peer(&bad_peer);
->>>>>>> b0038786
 		}
 
 		self.dispatch(network);
@@ -484,12 +384,6 @@
 		})
 	}
 
-<<<<<<< HEAD
-	fn on_remote_read_response(&self, peer: PeerId, response: message::RemoteReadResponse) {
-		self.accept_response("read", peer, response.id, |request| match request.data {
-			RequestData::RemoteRead(request, sender) => {
-				match self.checker.check_read_proof(&request, response.proof) {
-=======
 	pub fn on_remote_read_response(
 		&mut self,
 		network: impl OnDemandNetwork<B>,
@@ -499,7 +393,6 @@
 		self.accept_response("read", network, peer, response.id, |request, checker| match request.data {
 			RequestData::RemoteRead(request, sender) => {
 				match checker.check_read_proof(&request, response.proof) {
->>>>>>> b0038786
 					Ok(response) => {
 						// we do not bother if receiver has been dropped already
 						let _ = sender.send(Ok(response));
@@ -511,11 +404,7 @@
 					),
 			}},
 			RequestData::RemoteReadChild(request, sender) => {
-<<<<<<< HEAD
-				match self.checker.check_read_child_proof(&request, response.proof) {
-=======
 				match checker.check_read_child_proof(&request, response.proof) {
->>>>>>> b0038786
 					Ok(response) => {
 						// we do not bother if receiver has been dropped already
 						let _ = sender.send(Ok(response));
@@ -574,45 +463,6 @@
 		})
 	}
 
-<<<<<<< HEAD
-	fn remote_header(&self, request: RemoteHeaderRequest<B::Header>) -> Self::RemoteHeaderResult {
-		let (sender, receiver) = channel();
-		self.schedule_request(request.retry_count.clone(), RequestData::RemoteHeader(request, sender),
-			RemoteResponse { receiver })
-	}
-
-	fn remote_read(&self, request: RemoteReadRequest<B::Header>) -> Self::RemoteReadResult {
-		let (sender, receiver) = channel();
-		self.schedule_request(
-			request.retry_count.clone(),
-			RequestData::RemoteRead(request, sender),
-			RemoteResponse { receiver }
-		)
-	}
-
-	fn remote_read_child(
-		&self,
-		request: RemoteReadChildRequest<B::Header>
-	) -> Self::RemoteReadResult {
-		let (sender, receiver) = channel();
-		self.schedule_request(
-			request.retry_count.clone(),
-			RequestData::RemoteReadChild(request, sender),
-			RemoteResponse { receiver }
-		)
-	}
-
-	fn remote_call(&self, request: RemoteCallRequest<B::Header>) -> Self::RemoteCallResult {
-		let (sender, receiver) = channel();
-		self.schedule_request(request.retry_count.clone(), RequestData::RemoteCall(request, sender),
-			RemoteResponse { receiver })
-	}
-
-	fn remote_changes(&self, request: RemoteChangesRequest<B::Header>) -> Self::RemoteChangesResult {
-		let (sender, receiver) = channel();
-		self.schedule_request(request.retry_count.clone(), RequestData::RemoteChanges(request, sender),
-			RemoteResponse { receiver })
-=======
 	pub fn on_remote_body_response(
 		&mut self,
 		network: impl OnDemandNetwork<B>,
@@ -646,7 +496,6 @@
 			}
 			other => Accept::Unexpected(other),
 		})
->>>>>>> b0038786
 	}
 
 	pub fn is_on_demand_response(&self, peer: &PeerId, request_id: message::RequestId) -> bool {
@@ -725,11 +574,7 @@
 			let mut request = self.pending_requests.pop_front().expect("checked in loop condition; qed");
 			request.timestamp = Instant::now();
 			trace!(target: "sync", "Dispatching remote request {} to peer {}", request.id, peer);
-<<<<<<< HEAD
-			on_demand.send_request(&peer, request.message());
-=======
 			request.send_to(&mut network, &peer);
->>>>>>> b0038786
 			self.active_peers.insert(peer, request);
 		}
 
@@ -758,21 +603,6 @@
 					data.block,
 				),
 			RequestData::RemoteRead(ref data, _) =>
-<<<<<<< HEAD
-				message::generic::Message::RemoteReadRequest(message::RemoteReadRequest {
-					id: self.id,
-					block: data.block,
-					key: data.key.clone(),
-				}),
-			RequestData::RemoteReadChild(ref data, _) =>
-				message::generic::Message::RemoteReadChildRequest(
-					message::RemoteReadChildRequest {
-						id: self.id,
-						block: data.block,
-						storage_key: data.storage_key.clone(),
-						key: data.key.clone(),
-				}),
-=======
 				out.send_read_request(
 					peer,
 					self.id,
@@ -787,7 +617,6 @@
 					data.storage_key.clone(),
 					data.key.clone(),
 				),
->>>>>>> b0038786
 			RequestData::RemoteCall(ref data, _) =>
 				out.send_call_request(
 					peer,
@@ -837,16 +666,6 @@
 #[cfg(test)]
 pub mod tests {
 	use std::collections::HashSet;
-<<<<<<< HEAD
-	use std::sync::{Arc, Mutex};
-	use std::time::Instant;
-	use futures::Future;
-	use runtime_primitives::traits::{Block as BlockT, NumberFor};
-	use client::{error::{Error as ClientError, Result as ClientResult}};
-	use client::light::fetcher::{Fetcher, FetchChecker, RemoteHeaderRequest,
-		ChangesProof,	RemoteCallRequest, RemoteReadRequest,
-		RemoteReadChildRequest, RemoteChangesRequest};
-=======
 	use std::sync::Arc;
 	use std::time::Instant;
 	use futures::{Future, sync::oneshot};
@@ -855,17 +674,11 @@
 	use client::light::fetcher::{FetchChecker, RemoteHeaderRequest,
 		ChangesProof,	RemoteCallRequest, RemoteReadRequest,
 		RemoteReadChildRequest, RemoteChangesRequest, RemoteBodyRequest};
->>>>>>> b0038786
 	use crate::config::Roles;
 	use crate::message::{self, BlockAttributes, Direction, FromBlock, RequestId};
 	use network_libp2p::PeerId;
-<<<<<<< HEAD
-	use super::{REQUEST_TIMEOUT, OnDemand, OnDemandNetwork, OnDemandService};
-	use test_client::runtime::{changes_trie_config, Block, Header};
-=======
 	use super::{REQUEST_TIMEOUT, OnDemandCore, OnDemandNetwork, RequestData};
 	use test_client::runtime::{changes_trie_config, Block, Extrinsic, Header};
->>>>>>> b0038786
 
 	struct DummyFetchChecker { ok: bool }
 
@@ -962,21 +775,6 @@
 
 	#[derive(Default)]
 	struct DummyNetwork {
-<<<<<<< HEAD
-		disconnected_peers: Mutex<HashSet<PeerId>>,
-	}
-
-	impl<B: BlockT> OnDemandNetwork<B> for Arc<DummyNetwork> {
-		fn report_peer(&self, _: &PeerId, _: i32) {}
-		fn disconnect_peer(&self, who: &PeerId) {
-			self.disconnected_peers.lock().unwrap().insert(who.clone());
-		}
-		fn send_request(&self, _: &PeerId, _: message::Message<B>) {}
-	}
-
-	fn assert_disconnected_peer(dummy: Arc<DummyNetwork>) {
-		assert_eq!(dummy.disconnected_peers.lock().unwrap().len(), 1);
-=======
 		disconnected_peers: HashSet<PeerId>,
 	}
 
@@ -998,7 +796,6 @@
 
 	fn assert_disconnected_peer(dummy: &DummyNetwork) {
 		assert_eq!(dummy.disconnected_peers.len(), 1);
->>>>>>> b0038786
 	}
 
 	#[test]
@@ -1033,17 +830,6 @@
 
 	#[test]
 	fn disconnects_from_timeouted_peer() {
-<<<<<<< HEAD
-		let (_x, on_demand) = dummy(true);
-		let network_interface = Arc::new(DummyNetwork::default());
-		let peer0 = PeerId::random();
-		let peer1 = PeerId::random();
-		on_demand.set_network_interface(Box::new(network_interface.clone()));
-		on_demand.on_connect(peer0.clone(), Roles::FULL, 1000);
-		on_demand.on_connect(peer1.clone(), Roles::FULL, 1000);
-		assert_eq!(vec![peer0.clone(), peer1.clone()], on_demand.core.lock().idle_peers.iter().cloned().collect::<Vec<_>>());
-		assert!(on_demand.core.lock().active_peers.is_empty());
-=======
 		let mut on_demand = dummy(true);
 		let mut network_interface = DummyNetwork::default();
 		let peer0 = PeerId::random();
@@ -1052,7 +838,6 @@
 		on_demand.on_connect(&mut network_interface, peer1.clone(), Roles::FULL, 1000);
 		assert_eq!(vec![peer0.clone(), peer1.clone()], on_demand.idle_peers.iter().cloned().collect::<Vec<_>>());
 		assert!(on_demand.active_peers.is_empty());
->>>>>>> b0038786
 
 		on_demand.add_request(&mut network_interface, RequestData::RemoteCall(RemoteCallRequest {
 			block: Default::default(),
@@ -1060,17 +845,6 @@
 			method: "test".into(),
 			call_data: vec![],
 			retry_count: None,
-<<<<<<< HEAD
-		});
-		assert_eq!(vec![peer1.clone()], on_demand.core.lock().idle_peers.iter().cloned().collect::<Vec<_>>());
-		assert_eq!(vec![peer0.clone()], on_demand.core.lock().active_peers.keys().cloned().collect::<Vec<_>>());
-
-		on_demand.core.lock().active_peers[&peer0].timestamp = Instant::now() - REQUEST_TIMEOUT - REQUEST_TIMEOUT;
-		on_demand.maintain_peers();
-		assert!(on_demand.core.lock().idle_peers.is_empty());
-		assert_eq!(vec![peer1.clone()], on_demand.core.lock().active_peers.keys().cloned().collect::<Vec<_>>());
-		assert_disconnected_peer(network_interface);
-=======
 		}, oneshot::channel().0));
 		assert_eq!(vec![peer1.clone()], on_demand.idle_peers.iter().cloned().collect::<Vec<_>>());
 		assert_eq!(vec![peer0.clone()], on_demand.active_peers.keys().cloned().collect::<Vec<_>>());
@@ -1080,21 +854,14 @@
 		assert!(on_demand.idle_peers.is_empty());
 		assert_eq!(vec![peer1.clone()], on_demand.active_peers.keys().cloned().collect::<Vec<_>>());
 		assert_disconnected_peer(&network_interface);
->>>>>>> b0038786
 	}
 
 	#[test]
 	fn disconnects_from_peer_on_response_with_wrong_id() {
 		let mut on_demand = dummy(true);
 		let peer0 = PeerId::random();
-<<<<<<< HEAD
-		let network_interface = Arc::new(DummyNetwork::default());
-		on_demand.set_network_interface(Box::new(network_interface.clone()));
-		on_demand.on_connect(peer0.clone(), Roles::FULL, 1000);
-=======
 		let mut network_interface = DummyNetwork::default();
 		on_demand.on_connect(&mut network_interface, peer0.clone(), Roles::FULL, 1000);
->>>>>>> b0038786
 
 		on_demand.add_request(&mut network_interface, RequestData::RemoteCall(RemoteCallRequest {
 			block: Default::default(),
@@ -1102,88 +869,17 @@
 			method: "test".into(),
 			call_data: vec![],
 			retry_count: None,
-<<<<<<< HEAD
-		});
-		receive_call_response(&*on_demand, peer0, 1);
-		assert_disconnected_peer(network_interface);
-		assert_eq!(on_demand.core.lock().pending_requests.len(), 1);
-=======
 		}, oneshot::channel().0));
 		receive_call_response(&mut network_interface, &mut on_demand, peer0, 1);
 		assert_disconnected_peer(&network_interface);
 		assert_eq!(on_demand.pending_requests.len(), 1);
->>>>>>> b0038786
 	}
 
 	#[test]
 	fn disconnects_from_peer_on_incorrect_response() {
-<<<<<<< HEAD
-		let (_x, on_demand) = dummy(false);
-		let network_interface = Arc::new(DummyNetwork::default());
+		let mut on_demand = dummy(false);
+		let mut network_interface = DummyNetwork::default();
 		let peer0 = PeerId::random();
-		on_demand.set_network_interface(Box::new(network_interface.clone()));
-		on_demand.remote_call(RemoteCallRequest {
-=======
-		let mut on_demand = dummy(false);
-		let mut network_interface = DummyNetwork::default();
-		let peer0 = PeerId::random();
-		on_demand.add_request(&mut network_interface, RequestData::RemoteCall(RemoteCallRequest {
->>>>>>> b0038786
-			block: Default::default(),
-			header: dummy_header(),
-			method: "test".into(),
-			call_data: vec![],
-			retry_count: Some(1),
-		}, oneshot::channel().0));
-
-<<<<<<< HEAD
-		on_demand.on_connect(peer0.clone(), Roles::FULL, 1000);
-		receive_call_response(&*on_demand, peer0.clone(), 0);
-		assert_disconnected_peer(network_interface);
-		assert_eq!(on_demand.core.lock().pending_requests.len(), 1);
-=======
-		on_demand.on_connect(&mut network_interface, peer0.clone(), Roles::FULL, 1000);
-		receive_call_response(&mut network_interface, &mut on_demand, peer0.clone(), 0);
-		assert_disconnected_peer(&network_interface);
-		assert_eq!(on_demand.pending_requests.len(), 1);
->>>>>>> b0038786
-	}
-
-	#[test]
-	fn disconnects_from_peer_on_unexpected_response() {
-<<<<<<< HEAD
-		let (_x, on_demand) = dummy(true);
-		let network_interface = Arc::new(DummyNetwork::default());
-		let peer0 = PeerId::random();
-		on_demand.set_network_interface(Box::new(network_interface.clone()));
-		on_demand.on_connect(peer0.clone(), Roles::FULL, 1000);
-
-		receive_call_response(&*on_demand, peer0, 0);
-		assert_disconnected_peer(network_interface);
-=======
-		let mut on_demand = dummy(true);
-		let mut network_interface = DummyNetwork::default();
-		let peer0 = PeerId::random();
-		on_demand.on_connect(&mut network_interface, peer0.clone(), Roles::FULL, 1000);
-
-		receive_call_response(&mut network_interface, &mut on_demand, peer0, 0);
-		assert_disconnected_peer(&network_interface);
->>>>>>> b0038786
-	}
-
-	#[test]
-	fn disconnects_from_peer_on_wrong_response_type() {
-		let mut on_demand = dummy(false);
-		let peer0 = PeerId::random();
-<<<<<<< HEAD
-		let network_interface = Arc::new(DummyNetwork::default());
-		on_demand.set_network_interface(Box::new(network_interface.clone()));
-		on_demand.on_connect(peer0.clone(), Roles::FULL, 1000);
-=======
-		let mut network_interface = DummyNetwork::default();
-		on_demand.on_connect(&mut network_interface, peer0.clone(), Roles::FULL, 1000);
->>>>>>> b0038786
-
 		on_demand.add_request(&mut network_interface, RequestData::RemoteCall(RemoteCallRequest {
 			block: Default::default(),
 			header: dummy_header(),
@@ -1192,17 +888,44 @@
 			retry_count: Some(1),
 		}, oneshot::channel().0));
 
+		on_demand.on_connect(&mut network_interface, peer0.clone(), Roles::FULL, 1000);
+		receive_call_response(&mut network_interface, &mut on_demand, peer0.clone(), 0);
+		assert_disconnected_peer(&network_interface);
+		assert_eq!(on_demand.pending_requests.len(), 1);
+	}
+
+	#[test]
+	fn disconnects_from_peer_on_unexpected_response() {
+		let mut on_demand = dummy(true);
+		let mut network_interface = DummyNetwork::default();
+		let peer0 = PeerId::random();
+		on_demand.on_connect(&mut network_interface, peer0.clone(), Roles::FULL, 1000);
+
+		receive_call_response(&mut network_interface, &mut on_demand, peer0, 0);
+		assert_disconnected_peer(&network_interface);
+	}
+
+	#[test]
+	fn disconnects_from_peer_on_wrong_response_type() {
+		let mut on_demand = dummy(false);
+		let peer0 = PeerId::random();
+		let mut network_interface = DummyNetwork::default();
+		on_demand.on_connect(&mut network_interface, peer0.clone(), Roles::FULL, 1000);
+
+		on_demand.add_request(&mut network_interface, RequestData::RemoteCall(RemoteCallRequest {
+			block: Default::default(),
+			header: dummy_header(),
+			method: "test".into(),
+			call_data: vec![],
+			retry_count: Some(1),
+		}, oneshot::channel().0));
+
 		on_demand.on_remote_read_response(&mut network_interface, peer0.clone(), message::RemoteReadResponse {
 			id: 0,
 			proof: vec![vec![2]],
 		});
-<<<<<<< HEAD
-		assert_disconnected_peer(network_interface);
-		assert_eq!(on_demand.core.lock().pending_requests.len(), 1);
-=======
 		assert_disconnected_peer(&network_interface);
 		assert_eq!(on_demand.pending_requests.len(), 1);
->>>>>>> b0038786
 	}
 
 	#[test]
@@ -1211,14 +934,8 @@
 
 		let retry_count = 2;
 		let peer_ids = (0 .. retry_count + 1).map(|_| PeerId::random()).collect::<Vec<_>>();
-<<<<<<< HEAD
-		let (_x, on_demand) = dummy(false);
-		let network_interface = Arc::new(DummyNetwork::default());
-		on_demand.set_network_interface(Box::new(network_interface.clone()));
-=======
 		let mut on_demand = dummy(false);
 		let mut network_interface = DummyNetwork::default();
->>>>>>> b0038786
 		for i in 0..retry_count+1 {
 			on_demand.on_connect(&mut network_interface, peer_ids[i].clone(), Roles::FULL, 1000);
 		}
@@ -1257,18 +974,10 @@
 
 	#[test]
 	fn receives_remote_call_response() {
-<<<<<<< HEAD
-		let (_x, on_demand) = dummy(true);
-		let network_interface = Arc::new(DummyNetwork::default());
-		let peer0 = PeerId::random();
-		on_demand.set_network_interface(Box::new(network_interface.clone()));
-		on_demand.on_connect(peer0.clone(), Roles::FULL, 1000);
-=======
 		let mut on_demand = dummy(true);
 		let mut network_interface = DummyNetwork::default();
 		let peer0 = PeerId::random();
 		on_demand.on_connect(&mut network_interface, peer0.clone(), Roles::FULL, 1000);
->>>>>>> b0038786
 
 		let (tx, response) = oneshot::channel();
 		on_demand.add_request(&mut network_interface, RequestData::RemoteCall(RemoteCallRequest {
@@ -1289,18 +998,10 @@
 
 	#[test]
 	fn receives_remote_read_response() {
-<<<<<<< HEAD
-		let (_x, on_demand) = dummy(true);
-		let network_interface = Arc::new(DummyNetwork::default());
-		let peer0 = PeerId::random();
-		on_demand.set_network_interface(Box::new(network_interface.clone()));
-		on_demand.on_connect(peer0.clone(), Roles::FULL, 1000);
-=======
 		let mut on_demand = dummy(true);
 		let mut network_interface = DummyNetwork::default();
 		let peer0 = PeerId::random();
 		on_demand.on_connect(&mut network_interface, peer0.clone(), Roles::FULL, 1000);
->>>>>>> b0038786
 
 		let (tx, response) = oneshot::channel();
 		on_demand.add_request(&mut network_interface, RequestData::RemoteRead(RemoteReadRequest {
@@ -1323,15 +1024,6 @@
 
 	#[test]
 	fn receives_remote_read_child_response() {
-<<<<<<< HEAD
-		let (_x, on_demand) = dummy(true);
-		let network_interface = Arc::new(DummyNetwork::default());
-		let peer0 = PeerId::random();
-		on_demand.set_network_interface(Box::new(network_interface.clone()));
-		on_demand.on_connect(peer0.clone(), Roles::FULL, 1000);
-
-		let response = on_demand.remote_read_child(RemoteReadChildRequest {
-=======
 		let mut on_demand = dummy(true);
 		let mut network_interface = DummyNetwork::default();
 		let peer0 = PeerId::random();
@@ -1339,29 +1031,18 @@
 
 		let (tx, response) = oneshot::channel();
 		on_demand.add_request(&mut network_interface, RequestData::RemoteReadChild(RemoteReadChildRequest {
->>>>>>> b0038786
 			header: dummy_header(),
 			block: Default::default(),
 			storage_key: b":child_storage:sub".to_vec(),
 			key: b":key".to_vec(),
 			retry_count: None,
-<<<<<<< HEAD
-		});
-		let thread = ::std::thread::spawn(move || {
-			let result = response.wait().unwrap();
-			assert_eq!(result, Some(vec![42]));
-		});
-
-		on_demand.on_remote_read_response(
-=======
 		}, tx));
 		let thread = ::std::thread::spawn(move || {
 			let result = response.wait().unwrap().unwrap();
 			assert_eq!(result, Some(vec![42]));
 		});
 
-		on_demand.on_remote_read_response(&mut network_interface, 
->>>>>>> b0038786
+		on_demand.on_remote_read_response(&mut network_interface,
 			peer0.clone(), message::RemoteReadResponse {
 				id: 0,
 				proof: vec![vec![2]],
@@ -1371,18 +1052,10 @@
 
 	#[test]
 	fn receives_remote_header_response() {
-<<<<<<< HEAD
-		let (_x, on_demand) = dummy(true);
-		let network_interface = Arc::new(DummyNetwork::default());
-		let peer0 = PeerId::random();
-		on_demand.set_network_interface(Box::new(network_interface.clone()));
-		on_demand.on_connect(peer0.clone(), Roles::FULL, 1000);
-=======
 		let mut on_demand = dummy(true);
 		let mut network_interface = DummyNetwork::default();
 		let peer0 = PeerId::random();
 		on_demand.on_connect(&mut network_interface, peer0.clone(), Roles::FULL, 1000);
->>>>>>> b0038786
 
 		let (tx, response) = oneshot::channel();
 		on_demand.add_request(&mut network_interface, RequestData::RemoteHeader(RemoteHeaderRequest {
@@ -1415,18 +1088,10 @@
 
 	#[test]
 	fn receives_remote_changes_response() {
-<<<<<<< HEAD
-		let (_x, on_demand) = dummy(true);
-		let network_interface = Arc::new(DummyNetwork::default());
-		let peer0 = PeerId::random();
-		on_demand.set_network_interface(Box::new(network_interface.clone()));
-		on_demand.on_connect(peer0.clone(), Roles::FULL, 1000);
-=======
 		let mut on_demand = dummy(true);
 		let mut network_interface = DummyNetwork::default();
 		let peer0 = PeerId::random();
 		on_demand.on_connect(&mut network_interface, peer0.clone(), Roles::FULL, 1000);
->>>>>>> b0038786
 
 		let (tx, response) = oneshot::channel();
 		on_demand.add_request(&mut network_interface, RequestData::RemoteChanges(RemoteChangesRequest {
@@ -1455,18 +1120,10 @@
 
 	#[test]
 	fn does_not_sends_request_to_peer_who_has_no_required_block() {
-<<<<<<< HEAD
-		let (_x, on_demand) = dummy(true);
-		let network_interface = Arc::new(DummyNetwork::default());
+		let mut on_demand = dummy(true);
+		let mut network_interface = DummyNetwork::default();
 		let peer1 = PeerId::random();
 		let peer2 = PeerId::random();
-		on_demand.set_network_interface(Box::new(network_interface.clone()));
-=======
-		let mut on_demand = dummy(true);
-		let mut network_interface = DummyNetwork::default();
-		let peer1 = PeerId::random();
-		let peer2 = PeerId::random();
->>>>>>> b0038786
 
 		on_demand.on_connect(&mut network_interface, peer1.clone(), Roles::FULL, 100);
 
@@ -1516,20 +1173,11 @@
 		// this test is a regression for a bug where the dispatch function would
 		// loop forever after dispatching a request to the last peer, since the
 		// last peer was not updated
-<<<<<<< HEAD
-		let (_x, on_demand) = dummy(true);
-		let network_interface = Arc::new(DummyNetwork::default());
+		let mut on_demand = dummy(true);
+		let mut network_interface = DummyNetwork::default();
 		let peer1 = PeerId::random();
 		let peer2 = PeerId::random();
 		let peer3 = PeerId::random();
-		on_demand.set_network_interface(Box::new(network_interface.clone()));
-=======
-		let mut on_demand = dummy(true);
-		let mut network_interface = DummyNetwork::default();
-		let peer1 = PeerId::random();
-		let peer2 = PeerId::random();
-		let peer3 = PeerId::random();
->>>>>>> b0038786
 
 		on_demand.add_request(&mut network_interface, RequestData::RemoteHeader(RemoteHeaderRequest {
 			cht_root: Default::default(),
@@ -1552,16 +1200,9 @@
 
 	#[test]
 	fn tries_to_send_all_pending_requests() {
-<<<<<<< HEAD
-		let (_x, on_demand) = dummy(true);
-		let network_interface = Arc::new(DummyNetwork::default());
+		let mut on_demand = dummy(true);
+		let mut network_interface = DummyNetwork::default();
 		let peer1 = PeerId::random();
-		on_demand.set_network_interface(Box::new(network_interface.clone()));
-=======
-		let mut on_demand = dummy(true);
-		let mut network_interface = DummyNetwork::default();
-		let peer1 = PeerId::random();
->>>>>>> b0038786
 
 		on_demand.add_request(&mut network_interface, RequestData::RemoteHeader(RemoteHeaderRequest {
 			cht_root: Default::default(),
