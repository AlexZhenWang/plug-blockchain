--- conflicted
+++ resolved
@@ -9,11 +9,7 @@
 
 [dependencies]
 futures-preview = "=0.3.0-alpha.17"
-<<<<<<< HEAD
-libp2p = { version = "0.11.0", default-features = false }
-=======
 libp2p = { version = "0.12.0", default-features = false }
->>>>>>> 50e22e17
 linked-hash-map = "0.5"
 log = "0.4"
 lru-cache = "0.1.2"
