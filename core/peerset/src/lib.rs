--- conflicted
+++ resolved
@@ -25,11 +25,8 @@
 use log::{debug, error, trace};
 use serde_json::json;
 
-<<<<<<< HEAD
-=======
 /// We don't accept nodes whose reputation is under this value.
 const BANNED_THRESHOLD: i32 = 82 * (i32::min_value() / 100);
->>>>>>> b0038786
 /// Reputation change for a node when we get disconnected from it.
 const DISCONNECT_REPUTATION_CHANGE: i32 = -10;
 
@@ -237,9 +234,6 @@
 		self.update_time();
 
 		match self.data.peer(&peer_id) {
-<<<<<<< HEAD
-			peersstate::Peer::Connected(mut peer) => peer.add_reputation(score_diff),
-=======
 			peersstate::Peer::Connected(mut peer) => {
 				peer.add_reputation(score_diff);
 				if peer.reputation() < BANNED_THRESHOLD {
@@ -247,7 +241,6 @@
 					self.message_queue.push_back(Message::Drop(peer_id));
 				}
 			},
->>>>>>> b0038786
 			peersstate::Peer::NotConnected(mut peer) => peer.add_reputation(score_diff),
 			peersstate::Peer::Unknown(peer) => peer.discover().add_reputation(score_diff),
 		}
@@ -298,24 +291,6 @@
 	fn alloc_slots(&mut self) {
 		self.update_time();
 
-<<<<<<< HEAD
-		loop {
-			// Try to grab the next node to attempt to connect to.
-			let next = match self.data.reserved_not_connected_peer() {
-				Some(p) => p,
-				None => if self.reserved_only {
-					break	// No known node to add.
-				} else {
-					match self.data.highest_not_connected_peer() {
-						Some(p) => p,
-						None => break,	// No known node to add.
-					}
-				}
-			};
-
-			// Don't connect to nodes with an abysmal reputation.
-			if next.reputation() == i32::min_value() {
-=======
 		// Try to grab the next node to attempt to connect to.
 		while let Some(next) = self.data.reserved_not_connected_peer() {
 			match next.try_outgoing() {
@@ -337,7 +312,6 @@
 
 			// Don't connect to nodes with an abysmal reputation.
 			if next.reputation() < BANNED_THRESHOLD {
->>>>>>> b0038786
 				break;
 			}
 
@@ -360,7 +334,7 @@
 	// `PeerId` before that message has been read by the user. In this situation we must not answer.
 	pub fn incoming(&mut self, peer_id: PeerId, index: IncomingIndex) {
 		trace!(target: "peerset", "Incoming {:?}", peer_id);
-<<<<<<< HEAD
+		self.update_time();
 
 		let not_connected = match self.data.peer(&peer_id) {
 			// If we're already connected, don't answer, as the docs mention.
@@ -368,21 +342,11 @@
 			peersstate::Peer::NotConnected(entry) => entry,
 			peersstate::Peer::Unknown(entry) => entry.discover(),
 		};
-=======
-		self.update_time();
-
-		let not_connected = match self.data.peer(&peer_id) {
-			// If we're already connected, don't answer, as the docs mention.
-			peersstate::Peer::Connected(_) => return,
-			peersstate::Peer::NotConnected(entry) => entry,
-			peersstate::Peer::Unknown(entry) => entry.discover(),
-		};
 
 		if not_connected.reputation() < BANNED_THRESHOLD {
 			self.message_queue.push_back(Message::Reject(index));
 			return
 		}
->>>>>>> b0038786
 
 		match not_connected.try_accept_incoming() {
 			Ok(_) => self.message_queue.push_back(Message::Accept(index)),
@@ -396,17 +360,10 @@
 	/// `PeerId`, or accepted an incoming connection with this `PeerId`.
 	pub fn dropped(&mut self, peer_id: PeerId) {
 		trace!(target: "peerset", "Dropping {:?}", peer_id);
-<<<<<<< HEAD
 
 		// We want reputations to be up-to-date before adjusting them.
 		self.update_time();
 
-=======
-
-		// We want reputations to be up-to-date before adjusting them.
-		self.update_time();
-
->>>>>>> b0038786
 		match self.data.peer(&peer_id) {
 			peersstate::Peer::Connected(mut entry) => {
 				// Decrease the node's reputation so that we don't try it again and again and again.
