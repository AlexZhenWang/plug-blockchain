--- conflicted
+++ resolved
@@ -7,12 +7,6 @@
 [dependencies]
 client = { package = "substrate-client", path = "../client" }
 client-db = { package = "substrate-client-db", path = "../client/db", features = ["test-helpers"] }
-<<<<<<< HEAD
-futures = { version = "0.1.17" }
-parity-codec = "3.5.4"
-executor = { package = "substrate-executor", path = "../executor" }
-=======
->>>>>>> e9bbcff0
 consensus = { package = "substrate-consensus-common", path = "../consensus/common" }
 executor = { package = "substrate-executor", path = "../executor" }
 futures = { version = "0.1.27" }
