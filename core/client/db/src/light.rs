--- conflicted
+++ resolved
@@ -38,12 +38,7 @@
 };
 use consensus_common::well_known_cache_keys;
 use crate::cache::{DbCacheSync, DbCache, ComplexBlockId, EntryType as CacheEntryType};
-<<<<<<< HEAD
-use crate::utils::{self, meta_keys, Meta, db_err, open_database,
-	read_db, block_id_to_lookup_key, read_meta};
-=======
 use crate::utils::{self, meta_keys, Meta, db_err, read_db, block_id_to_lookup_key, read_meta};
->>>>>>> b0038786
 use crate::DatabaseSettings;
 use log::{trace, warn, debug};
 
@@ -713,7 +708,7 @@
 			let mut prev_hash = insert_final_block(&db, HashMap::new(), || header_producer(&Default::default(), 0));
 
 			// insert SIZE blocks && ensure that nothing is pruned
-			
+
 			for number in 0..cht::size() {
 				prev_hash = insert_block(&db, HashMap::new(), || header_producer(&prev_hash, 1 + number));
 			}
