// Copyright 2017-2019 Parity Technologies (UK) Ltd.
// This file is part of Substrate.

// Substrate is free software: you can redistribute it and/or modify
// it under the terms of the GNU General Public License as published by
// the Free Software Foundation, either version 3 of the License, or
// (at your option) any later version.

// Substrate is distributed in the hope that it will be useful,
// but WITHOUT ANY WARRANTY; without even the implied warranty of
// MERCHANTABILITY or FITNESS FOR A PARTICULAR PURPOSE.  See the
// GNU General Public License for more details.

// You should have received a copy of the GNU General Public License
// along with Substrate.  If not, see <http://www.gnu.org/licenses/>.

//! Contract execution data.

#[cfg(feature = "std")]
use serde::{Serialize, Deserialize};
#[cfg(feature = "std")]
use crate::bytes;
use rstd::vec::Vec;

/// Contract storage key.
#[derive(PartialEq, Eq)]
#[cfg_attr(feature = "std", derive(Serialize, Deserialize, Debug, Hash, PartialOrd, Ord, Clone))]
pub struct StorageKey(#[cfg_attr(feature = "std", serde(with="bytes"))] pub Vec<u8>);

/// Contract storage entry data.
#[derive(PartialEq, Eq)]
#[cfg_attr(feature = "std", derive(Serialize, Deserialize, Debug, Hash, PartialOrd, Ord, Clone))]
pub struct StorageData(#[cfg_attr(feature = "std", serde(with="bytes"))] pub Vec<u8>);

/// Storage change set
#[cfg_attr(feature = "std", derive(Serialize, Deserialize, Debug, PartialEq, Eq))]
#[cfg_attr(feature = "std", serde(rename_all = "camelCase"))]
pub struct StorageChangeSet<Hash> {
	/// Block hash
	pub block: Hash,
	/// A list of changes
	pub changes: Vec<(
		StorageKey,
		Option<StorageData>,
	)>,
}

/// List of all well known keys and prefixes in storage.
pub mod well_known_keys {

	/// Wasm code of the runtime.
	///
	/// Stored as a raw byte vector. Required by substrate.
	pub const CODE: &'static [u8] = b":code";

	/// Number of wasm linear memory pages required for execution of the runtime.
	///
	/// The type of this value is encoded `u64`.
	pub const HEAP_PAGES: &'static [u8] = b":heappages";

	/// Current extrinsic index (u32) is stored under this key.
	pub const EXTRINSIC_INDEX: &'static [u8] = b":extrinsic_index";

	/// Changes trie configuration is stored under this key.
	pub const CHANGES_TRIE_CONFIG: &'static [u8] = b":changes_trie";

	/// Prefix of child storage keys.
	pub const CHILD_STORAGE_KEY_PREFIX: &'static [u8] = b":child_storage:";

	/// Whether a key is a child storage key.
	///
	/// This is convenience function which basically checks if the given `key` starts
	/// with `CHILD_STORAGE_KEY_PREFIX` and doesn't do anything apart from that.
	pub fn is_child_storage_key(key: &[u8]) -> bool {
		// Other code might depend on this, so be careful changing this.
		key.starts_with(CHILD_STORAGE_KEY_PREFIX)
	}

<<<<<<< HEAD
	/// Determine whether a child trie key is valid.
	///
	/// For now, the only valid child trie keys are those starting with `:child_storage:default:`.
	///
	/// `child_trie_root` and `child_delta_trie_root` can panic if invalid value is provided to them.
	pub fn is_child_trie_key_valid(storage_key: &[u8]) -> bool {
		let has_right_prefix = storage_key.starts_with(b":child_storage:default:");
		if has_right_prefix {
			// This is an attempt to catch a change of `is_child_storage_key`, which
			// just checks if the key has prefix `:child_storage:` at the moment of writing.
			debug_assert!(
				is_child_storage_key(&storage_key),
				"`is_child_trie_key_valid` is a subset of `is_child_storage_key`",
			);
		}
		has_right_prefix
	}
=======
	/// The key for storing/accessing an extrinsic's doughnut during execution
	pub const DOUGHNUT_KEY: &'static [u8] = b":doughnut";
>>>>>>> 8d56aa31
}<|MERGE_RESOLUTION|>--- conflicted
+++ resolved
@@ -76,7 +76,6 @@
 		key.starts_with(CHILD_STORAGE_KEY_PREFIX)
 	}
 
-<<<<<<< HEAD
 	/// Determine whether a child trie key is valid.
 	///
 	/// For now, the only valid child trie keys are those starting with `:child_storage:default:`.
@@ -94,8 +93,7 @@
 		}
 		has_right_prefix
 	}
-=======
+	
 	/// The key for storing/accessing an extrinsic's doughnut during execution
 	pub const DOUGHNUT_KEY: &'static [u8] = b":doughnut";
->>>>>>> 8d56aa31
 }