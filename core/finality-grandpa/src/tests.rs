--- conflicted
+++ resolved
@@ -119,10 +119,7 @@
 	{
 		match client {
 			PeersClient::Full(ref client) => {
-<<<<<<< HEAD
-=======
 				#[allow(deprecated)]
->>>>>>> b0038786
 				let select_chain = LongestChain::new(
 					client.backend().clone(),
 					client.import_lock().clone()
@@ -161,13 +158,10 @@
 			},
 			PeersClient::Light(_) => None,
 		}
-<<<<<<< HEAD
-=======
 	}
 
 	fn uses_tokio(&self) -> bool {
 		true
->>>>>>> b0038786
 	}
 
 	fn peer(&self, i: usize) -> &GrandpaPeer {
@@ -683,10 +677,7 @@
 					"Peer #{} failed to sync", i);
 
 		let set: AuthoritySet<Hash, BlockNumber> = crate::aux_schema::load_authorities(
-<<<<<<< HEAD
-=======
 			#[allow(deprecated)]
->>>>>>> b0038786
 			&**full_client.backend()
 		).unwrap();
 
@@ -776,10 +767,7 @@
 				.map(move |()| {
 					let full_client = client.as_full().expect("only full clients are used in test");
 					let set: AuthoritySet<Hash, BlockNumber> = crate::aux_schema::load_authorities(
-<<<<<<< HEAD
-=======
 						#[allow(deprecated)]
->>>>>>> b0038786
 						&**full_client.backend()
 					).unwrap();
 
@@ -1050,10 +1038,7 @@
 
 			let full_client = peer.client().as_full().expect("only full clients are used in test");
 			let set: AuthoritySet<Hash, BlockNumber> = crate::aux_schema::load_authorities(
-<<<<<<< HEAD
-=======
 				#[allow(deprecated)]
->>>>>>> b0038786
 				&**full_client.backend()
 			).unwrap();
 
