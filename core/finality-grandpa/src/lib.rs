--- conflicted
+++ resolved
@@ -52,10 +52,6 @@
 //! or prune any signaled changes based on whether the signaling block is
 //! included in the newly-finalized chain.
 #![forbid(warnings)]
-<<<<<<< HEAD
-#![allow(deprecated)] // FIXME #2532: remove once the refactor is done https://github.com/paritytech/substrate/issues/2532
-=======
->>>>>>> b0038786
 
 use futures::prelude::*;
 use log::{debug, info, warn};
