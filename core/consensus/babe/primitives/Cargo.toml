--- conflicted
+++ resolved
@@ -11,11 +11,7 @@
 runtime_primitives = { package = "sr-primitives", path = "../../../sr-primitives", default-features = false }
 substrate-primitives = { path = "../../../primitives", default-features = false }
 slots = { package = "substrate-consensus-slots", path = "../../slots", optional = true }
-<<<<<<< HEAD
-parity-codec = { version = "3.5.4", default-features = false }
-=======
 parity-codec = { version = "4.1.1", default-features = false }
->>>>>>> c9a1c36f
 
 [features]
 default = ["std"]
