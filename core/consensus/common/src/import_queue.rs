--- conflicted
+++ resolved
@@ -112,14 +112,11 @@
 	fn import_justification(&self, who: Origin, hash: B::Hash, number: NumberFor<B>, justification: Justification);
 	/// Import block finality proof.
 	fn import_finality_proof(&self, who: Origin, hash: B::Hash, number: NumberFor<B>, finality_proof: Vec<u8>);
-<<<<<<< HEAD
-=======
 }
 
 /// Basic block import queue that performs import in the caller thread.
 pub struct BasicSyncQueue<B: BlockT, V: Verifier<B>> {
 	data: Arc<BasicSyncQueueData<B, V>>,
->>>>>>> b0038786
 }
 
 struct BasicSyncQueueData<B: BlockT, V: Verifier<B>> {
@@ -345,11 +342,7 @@
 	Synchronize,
 }
 
-<<<<<<< HEAD
-#[cfg_attr(test, derive(Debug, PartialEq))]
-=======
 #[cfg_attr(test, derive(Debug))]
->>>>>>> b0038786
 pub enum BlockImportWorkerMsg<B: BlockT> {
 	ImportBlocks(BlockOrigin, Vec<IncomingBlock<B>>),
 	ImportedBlocks(
@@ -360,10 +353,7 @@
 	),
 	ImportFinalityProof(Origin, B::Hash, NumberFor<B>, Vec<u8>),
 	ImportedFinalityProof(Origin, (B::Hash, NumberFor<B>), Result<(B::Hash, NumberFor<B>), ()>),
-<<<<<<< HEAD
-=======
 	Shutdown(Sender<()>),
->>>>>>> b0038786
 	#[cfg(any(test, feature = "test-helpers"))]
 	Synchronize,
 }
@@ -519,82 +509,11 @@
 			},
 			BlockImportWorkerMsg::ImportBlocks(_, _)
 				| BlockImportWorkerMsg::ImportFinalityProof(_, _, _, _)
-<<<<<<< HEAD
-					=> unreachable!("Import Worker does not send Import* message; qed"),
-=======
 				| BlockImportWorkerMsg::Shutdown(_)
 					=> unreachable!("Import Worker does not send Import*/Shutdown messages; qed"),
->>>>>>> b0038786
 		};
 
-<<<<<<< HEAD
-			if has_error {
-				continue;
-			}
-
-			if result.is_err() {
-				has_error = true;
-			}
-
-			match result {
-				Ok(BlockImportResult::ImportedKnown(number)) => link.block_imported(&hash, number),
-				Ok(BlockImportResult::ImportedUnknown(number, aux, who)) => {
-					link.block_imported(&hash, number);
-
-					if aux.clear_justification_requests {
-						trace!(target: "sync", "Block imported clears all pending justification requests {}: {:?}", number, hash);
-						link.clear_justification_requests();
-					}
-
-					if aux.needs_justification {
-						trace!(target: "sync", "Block imported but requires justification {}: {:?}", number, hash);
-						link.request_justification(&hash, number);
-					}
-
-					if aux.bad_justification {
-						if let Some(peer) = who {
-							info!("Sent block with bad justification to import");
-							link.report_peer(peer, BAD_JUSTIFICATION_REPUTATION_CHANGE);
-						}
-					}
-
-					if aux.needs_finality_proof {
-						trace!(target: "sync", "Block imported but requires finality proof {}: {:?}", number, hash);
-						link.request_finality_proof(&hash, number);
-					}
-				},
-				Err(BlockImportError::IncompleteHeader(who)) => {
-					if let Some(peer) = who {
-						info!("Peer sent block with incomplete header to import");
-						link.report_peer(peer, INCOMPLETE_HEADER_REPUTATION_CHANGE);
-						link.restart();
-					}
-				},
-				Err(BlockImportError::VerificationFailed(who, e)) => {
-					if let Some(peer) = who {
-						info!("Verification failed from peer: {}", e);
-						link.report_peer(peer, VERIFICATION_FAIL_REPUTATION_CHANGE);
-						link.restart();
-					}
-				},
-				Err(BlockImportError::BadBlock(who)) => {
-					if let Some(peer) = who {
-						info!("Bad block");
-						link.report_peer(peer, BAD_BLOCK_REPUTATION_CHANGE);
-						link.restart();
-					}
-				},
-				Err(BlockImportError::UnknownParent) | Err(BlockImportError::Error) => {
-					link.restart();
-				},
-			};
-		}
-		if let Some(link) = self.link.as_ref() {
-			link.blocks_processed(hashes, has_error);
-		}
-=======
 		process_import_results(&**link, results);
->>>>>>> b0038786
 		true
 	}
 
@@ -653,13 +572,10 @@
 						BlockImportWorkerMsg::ImportFinalityProof(who, hash, number, proof) => {
 							worker.import_finality_proof(who, hash, number, proof);
 						},
-<<<<<<< HEAD
-=======
 						BlockImportWorkerMsg::Shutdown(result_sender) => {
 							let _ = result_sender.send(());
 							break;
 						},
->>>>>>> b0038786
 						#[cfg(any(test, feature = "test-helpers"))]
 						BlockImportWorkerMsg::Synchronize => {
 							trace!(target: "sync", "Sending sync message");
@@ -702,13 +618,7 @@
 
 		let _ = self
 			.result_sender
-<<<<<<< HEAD
-			.send(BlockImportWorkerMsg::ImportedBlocks(results));
-
-		trace!(target: "sync", "Imported {} of {}", imported, count);
-=======
 			.send(BlockImportWorkerMsg::ImportedFinalityProof(who, (hash, number), result));
->>>>>>> b0038786
 	}
 
 	fn import_finality_proof(&self, who: Origin, hash: B::Hash, number: NumberFor<B>, finality_proof: Vec<u8>) {
@@ -1211,14 +1121,6 @@
 		)).unwrap();
 
 		// Wait until this request is redirected to the BlockImportWorker
-<<<<<<< HEAD
-		assert_eq!(worker_receiver.recv(), Ok(BlockImportWorkerMsg::ImportFinalityProof(
-			who.clone(),
-			Default::default(),
-			1,
-			vec![42],
-		)));
-=======
 		match worker_receiver.recv().unwrap() {
 			BlockImportWorkerMsg::ImportFinalityProof(
 				cwho,
@@ -1232,7 +1134,6 @@
 			},
 			_ => unreachable!("Unexpected work request received"),
 		}
->>>>>>> b0038786
 
 		// Send ack of proof import from BlockImportWorker to BlockImporter
 		result_sender.send(BlockImportWorkerMsg::ImportedFinalityProof(
