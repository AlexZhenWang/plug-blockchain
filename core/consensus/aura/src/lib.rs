// Copyright 2018-2019 Parity Technologies (UK) Ltd.
// This file is part of Substrate.

// Substrate is free software: you can redistribute it and/or modify
// it under the terms of the GNU General Public License as published by
// the Free Software Foundation, either version 3 of the License, or
// (at your option) any later version.

// Substrate is distributed in the hope that it will be useful,
// but WITHOUT ANY WARRANTY; without even the implied warranty of
// MERCHANTABILITY or FITNESS FOR A PARTICULAR PURPOSE.  See the
// GNU General Public License for more details.

// You should have received a copy of the GNU General Public License
// along with Substrate.  If not, see <http://www.gnu.org/licenses/>.

//! Aura (Authority-round) consensus in substrate.
//!
//! Aura works by having a list of authorities A who are expected to roughly
//! agree on the current time. Time is divided up into discrete slots of t
//! seconds each. For each slot s, the author of that slot is A[s % |A|].
//!
//! The author is allowed to issue one block but not more during that slot,
//! and it will be built upon the longest valid chain that has been seen.
//!
//! Blocks from future steps will be either deferred or rejected depending on how
//! far in the future they are.
#![forbid(missing_docs, unsafe_code)]
use std::{sync::Arc, time::Duration, thread, marker::PhantomData, hash::Hash, fmt::Debug};

use parity_codec::{Encode, Decode};
use consensus_common::{self, Authorities, BlockImport, Environment, Proposer,
	ForkChoiceStrategy, ImportBlock, BlockOrigin, Error as ConsensusError,
	SelectChain, well_known_cache_keys
};
use consensus_common::import_queue::{
	Verifier, BasicQueue, SharedBlockImport, SharedJustificationImport, SharedFinalityProofImport,
	SharedFinalityProofRequestBuilder,
};
use client::{
	block_builder::api::BlockBuilder as BlockBuilderApi,
	blockchain::ProvideCache,
	runtime_api::{ApiExt, Core as CoreApi},
	error::Result as CResult,
	backend::AuxStore,
};
use aura_primitives::AURA_ENGINE_ID;
use runtime_primitives::{generic, generic::BlockId, Justification};
use runtime_primitives::traits::{
	Block, Header, Digest, DigestItemFor, DigestItem, ProvideRuntimeApi, AuthorityIdFor, Zero,
};
use primitives::Pair;
use inherents::{InherentDataProviders, InherentData};
use authorities::AuthoritiesApi;

use futures::{Future, IntoFuture, future, stream::Stream};
use tokio::timer::Timeout;
use log::{warn, debug, info, trace};

use srml_aura::{
	InherentType as AuraInherent, AuraInherentData,
	timestamp::{TimestampInherentData, InherentType as TimestampInherent, InherentError as TIError}
};
use substrate_telemetry::{telemetry, CONSENSUS_TRACE, CONSENSUS_DEBUG, CONSENSUS_WARN, CONSENSUS_INFO};

use slots::{CheckedHeader, SlotWorker, SlotInfo, SlotCompatible, slot_now, check_equivocation};

pub use aura_primitives::*;
pub use consensus_common::{SyncOracle, ExtraVerification};

type AuthorityId<P> = <P as Pair>::Public;
type Signature<P> = <P as Pair>::Signature;

/// A handle to the network. This is generally implemented by providing some
/// handle to a gossip service or similar.
///
/// Intended to be a lightweight handle such as an `Arc`.
#[deprecated(
	since = "1.0.1",
	note = "This is dead code and will be removed in a future release",
)]
pub trait Network: Clone {
	/// A stream of input messages for a topic.
	type In: Stream<Item=Vec<u8>,Error=()>;

	/// Send a message at a specific round out.
	fn send_message(&self, slot: u64, message: Vec<u8>);
}

/// A slot duration. Create with `get_or_compute`.
#[derive(Clone, Copy, Debug, Encode, Decode, Hash, PartialOrd, Ord, PartialEq, Eq)]
pub struct SlotDuration(slots::SlotDuration<u64>);

impl SlotDuration {
	/// Either fetch the slot duration from disk or compute it from the genesis
	/// state.
	pub fn get_or_compute<B: Block, C>(client: &C) -> CResult<Self>
	where
		C: AuxStore, C: ProvideRuntimeApi, C::Api: AuraApi<B>,
	{
		slots::SlotDuration::get_or_compute(client, |a, b| a.slot_duration(b)).map(Self)
	}

	/// Get the slot duration in milliseconds.
	pub fn get(&self) -> u64 {
		self.0.get()
	}
}

/// Get slot author for given block along with authorities.
fn slot_author<P: Pair>(slot_num: u64, authorities: &[AuthorityId<P>]) -> Option<&AuthorityId<P>> {
	if authorities.is_empty() { return None }

	let idx = slot_num % (authorities.len() as u64);
	assert!(idx <= usize::max_value() as u64,
		"It is impossible to have a vector with length beyond the address space; qed");

	let current_author = authorities.get(idx as usize)
		.expect("authorities not empty; index constrained to list length;\
				this is a valid index; qed");

	Some(current_author)
}

/// A digest item which is usable with aura consensus.
pub trait CompatibleDigestItem<T: Pair>: Sized {
	/// Construct a digest item which contains a slot number and a signature on the
	/// hash.
	fn aura_seal(slot_num: u64, signature: Signature<T>) -> Self;

	/// If this item is an Aura seal, return the slot number and signature.
	fn as_aura_seal(&self) -> Option<(u64, Signature<T>)>;

	/// Return `true` if this seal type is deprecated.  Otherwise, return
	/// `false`.
	fn is_deprecated(&self) -> bool;
}

impl<P, Hash> CompatibleDigestItem<P> for generic::DigestItem<Hash, P::Public, P::Signature>
	where P: Pair, P::Signature: Clone + Encode + Decode,
{
	/// Construct a digest item which is a slot number and a signature on the
	/// hash.
	fn aura_seal(slot_number: u64, signature: Signature<P>) -> Self {
		generic::DigestItem::Consensus(AURA_ENGINE_ID, (slot_number, signature).encode())
	}

	/// If this item is an Aura seal, return the slot number and signature.
	#[allow(deprecated)]
	fn as_aura_seal(&self) -> Option<(u64, Signature<P>)> {
		match self {
			generic::DigestItem::Seal(slot, ref sig) => Some((*slot, (*sig).clone())),
			generic::DigestItem::Consensus(AURA_ENGINE_ID, seal) => Decode::decode(&mut &seal[..]),
			_ => None,
		}
	}

	#[allow(deprecated)]
	fn is_deprecated(&self) -> bool {
		match self {
			generic::DigestItem::Seal(_, _) => true,
			_ => false,
		}
	}
}

#[derive(Copy, Clone, Debug, PartialEq, Eq, Hash)]
struct AuraSlotCompatible;

impl SlotCompatible for AuraSlotCompatible {
	fn extract_timestamp_and_slot(
		data: &InherentData
	) -> Result<(TimestampInherent, AuraInherent), consensus_common::Error> {
		data.timestamp_inherent_data()
			.and_then(|t| data.aura_inherent_data().map(|a| (t, a)))
			.map_err(Into::into)
			.map_err(consensus_common::Error::InherentData)
	}
}

/// Start the aura worker in a separate thread.
#[deprecated(since = "1.1", note = "Please spawn a thread manually")]
pub fn start_aura_thread<B, C, SC, E, I, P, SO, Error, OnExit>(
	slot_duration: SlotDuration,
	local_key: Arc<P>,
	client: Arc<C>,
	select_chain: SC,
	block_import: Arc<I>,
	env: Arc<E>,
	sync_oracle: SO,
	on_exit: OnExit,
	inherent_data_providers: InherentDataProviders,
	force_authoring: bool,
) -> Result<(), consensus_common::Error> where
	B: Block + 'static,
<<<<<<< HEAD
	C: ProvideRuntimeApi + ProvideCache<B> + Send + Sync + 'static,
=======
	C: ProvideRuntimeApi + ProvideCache<B> + AuxStore + Send + Sync + 'static,
>>>>>>> b0038786
	C::Api: AuthoritiesApi<B>,
	SC: SelectChain<B> + Clone + 'static,
	E: Environment<B, Error=Error> + Send + Sync + 'static,
	E::Proposer: Proposer<B, Error=Error> + Send + 'static,
	<<E::Proposer as Proposer<B>>::Create as IntoFuture>::Future: Send + 'static,
	I: BlockImport<B> + Send + Sync + 'static,
	Error: From<I::Error> + 'static,
	P: Pair + Send + Sync + 'static,
	P::Public: Encode + Decode + Eq + Clone + Debug + Hash + Send + Sync + 'static,
	P::Signature: Encode,
	SO: SyncOracle + Send + Sync + Clone + 'static,
	OnExit: Future<Item=(), Error=()> + Send + 'static,
	DigestItemFor<B>: CompatibleDigestItem<P> + DigestItem<AuthorityId=AuthorityId<P>> + 'static,
	Error: ::std::error::Error + Send + From<::consensus_common::Error> + 'static,
{
	let worker = AuraWorker {
		client: client.clone(),
		block_import,
		env,
		local_key,
		inherent_data_providers: inherent_data_providers.clone(),
		sync_oracle: sync_oracle.clone(),
		force_authoring,
	};

	#[allow(deprecated)]	// The function we are in is also deprecated.
	slots::start_slot_worker_thread::<_, _, _, _, AuraSlotCompatible, u64, _>(
		slot_duration.0,
		select_chain,
		Arc::new(worker),
		sync_oracle,
		on_exit,
		inherent_data_providers
	)
}

/// Start the aura worker. The returned future should be run in a tokio runtime.
pub fn start_aura<B, C, SC, E, I, P, SO, Error, OnExit>(
	slot_duration: SlotDuration,
	local_key: Arc<P>,
	client: Arc<C>,
	select_chain: SC,
	block_import: Arc<I>,
	env: Arc<E>,
	sync_oracle: SO,
	on_exit: OnExit,
	inherent_data_providers: InherentDataProviders,
	force_authoring: bool,
) -> Result<impl Future<Item=(), Error=()>, consensus_common::Error> where
	B: Block,
<<<<<<< HEAD
	C: ProvideRuntimeApi + ProvideCache<B>,
=======
	C: ProvideRuntimeApi + ProvideCache<B> + AuxStore,
>>>>>>> b0038786
	C::Api: AuthoritiesApi<B>,
	SC: SelectChain<B> + Clone,
	E: Environment<B, Error=Error>,
	E::Proposer: Proposer<B, Error=Error>,
	<<E::Proposer as Proposer<B>>::Create as IntoFuture>::Future: Send + 'static,
	I: BlockImport<B> + Send + Sync + 'static,
	P: Pair + Send + Sync + 'static,
	P::Public: Hash + Eq + Send + Sync + Clone + Debug + Encode + Decode + 'static,
	P::Signature: Encode,
	SO: SyncOracle + Send + Sync + Clone,
	DigestItemFor<B>: CompatibleDigestItem<P> + DigestItem<AuthorityId=AuthorityId<P>>,
	Error: ::std::error::Error + Send + From<::consensus_common::Error> + From<I::Error> + 'static,
	OnExit: Future<Item=(), Error=()>,
{
	let worker = AuraWorker {
		client: client.clone(),
		block_import,
		env,
		local_key,
		inherent_data_providers: inherent_data_providers.clone(),
		sync_oracle: sync_oracle.clone(),
		force_authoring,
	};
	slots::start_slot_worker::<_, _, _, _, _, AuraSlotCompatible, _>(
		slot_duration.0,
		select_chain,
		Arc::new(worker),
		sync_oracle,
		on_exit,
		inherent_data_providers
	)
}

struct AuraWorker<C, E, I, P, SO> {
	client: Arc<C>,
	block_import: Arc<I>,
	env: Arc<E>,
	local_key: Arc<P>,
	sync_oracle: SO,
	inherent_data_providers: InherentDataProviders,
	force_authoring: bool,
}

impl<B: Block, C, E, I, P, Error, SO> SlotWorker<B> for AuraWorker<C, E, I, P, SO> where
	C: ProvideRuntimeApi + ProvideCache<B> + AuxStore,
	C::Api: AuthoritiesApi<B>,
	E: Environment<B, Error=Error>,
	E::Proposer: Proposer<B, Error=Error>,
	<<E::Proposer as Proposer<B>>::Create as IntoFuture>::Future: Send + 'static,
	I: BlockImport<B> + Send + Sync + 'static,
	P: Pair + Send + Sync + 'static,
	P::Public: Hash + Eq + Send + Sync + Clone + Debug + Encode + Decode + 'static,
	P::Signature: Encode,
	SO: SyncOracle + Send + Clone,
	DigestItemFor<B>: CompatibleDigestItem<P> + DigestItem<AuthorityId=AuthorityId<P>>,
	Error: ::std::error::Error + Send + From<::consensus_common::Error> + From<I::Error> + 'static,
{
	type OnSlot = Box<Future<Item=(), Error=consensus_common::Error> + Send>;

	fn on_start(
		&self,
		slot_duration: u64
	) -> Result<(), consensus_common::Error> {
		register_aura_inherent_data_provider(&self.inherent_data_providers, slot_duration)
	}

	fn on_slot(
		&self,
		chain_head: B::Header,
		slot_info: SlotInfo,
	) -> Self::OnSlot {
		let pair = self.local_key.clone();
		let public_key = self.local_key.public();
		let client = self.client.clone();
		let block_import = self.block_import.clone();
		let env = self.env.clone();

		let (timestamp, slot_num, slot_duration) =
			(slot_info.timestamp, slot_info.number, slot_info.duration);

		let authorities = match authorities(client.as_ref(), &BlockId::Hash(chain_head.hash())) {
			Ok(authorities) => authorities,
			Err(e) => {
				warn!(
					"Unable to fetch authorities at block {:?}: {:?}",
					chain_head.hash(),
					e
				);
				telemetry!(CONSENSUS_WARN; "aura.unable_fetching_authorities";
					"slot" => ?chain_head.hash(), "err" => ?e
				);
				return Box::new(future::ok(()));
			}
		};

		if !self.force_authoring && self.sync_oracle.is_offline() && authorities.len() > 1 {
			debug!(target: "aura", "Skipping proposal slot. Waiting for the network.");
			telemetry!(CONSENSUS_DEBUG; "aura.skipping_proposal_slot";
				"authorities_len" => authorities.len()
			);
			return Box::new(future::ok(()));
		}
		let maybe_author = slot_author::<P>(slot_num, &authorities);
		let proposal_work = match maybe_author {
			None => return Box::new(future::ok(())),
			Some(author) => if author == &public_key {
				debug!(
					target: "aura", "Starting authorship at slot {}; timestamp = {}",
					slot_num,
					timestamp
				);
				telemetry!(CONSENSUS_DEBUG; "aura.starting_authorship";
					"slot_num" => slot_num, "timestamp" => timestamp
				);

				// we are the slot author. make a block and sign it.
				let proposer = match env.init(&chain_head, &authorities) {
					Ok(p) => p,
					Err(e) => {
						warn!("Unable to author block in slot {:?}: {:?}", slot_num, e);
						telemetry!(CONSENSUS_WARN; "aura.unable_authoring_block";
							"slot" => slot_num, "err" => ?e
						);
						return Box::new(future::ok(()))
					}
				};

				let remaining_duration = slot_info.remaining_duration();
				// deadline our production to approx. the end of the
				// slot
				Timeout::new(
					proposer.propose(slot_info.inherent_data, remaining_duration).into_future(),
					remaining_duration,
				)
			} else {
				return Box::new(future::ok(()));
			}
		};

		Box::new(
			proposal_work
				.map(move |b| {
					// minor hack since we don't have access to the timestamp
					// that is actually set by the proposer.
					let slot_after_building = slot_now(slot_duration);
					if slot_after_building != Some(slot_num) {
						info!(
							"Discarding proposal for slot {}; block production took too long",
							slot_num
						);
						telemetry!(CONSENSUS_INFO; "aura.discarding_proposal_took_too_long";
							"slot" => slot_num
						);
						return
					}

					let (header, body) = b.deconstruct();
					let header_num = header.number().clone();
					let pre_hash = header.hash();
					let parent_hash = header.parent_hash().clone();

					// sign the pre-sealed hash of the block and then
					// add it to a digest item.
					let to_sign = (slot_num, pre_hash).encode();
					let signature = pair.sign(&to_sign[..]);
					let item = <DigestItemFor<B> as CompatibleDigestItem<P>>::aura_seal(
						slot_num,
						signature,
					);

					let import_block: ImportBlock<B> = ImportBlock {
						origin: BlockOrigin::Own,
						header,
						justification: None,
						post_digests: vec![item],
						body: Some(body),
						finalized: false,
						auxiliary: Vec::new(),
						fork_choice: ForkChoiceStrategy::LongestChain,
					};

					info!("Pre-sealed block for proposal at {}. Hash now {:?}, previously {:?}.",
						  header_num,
						  import_block.post_header().hash(),
						  pre_hash
					);
					telemetry!(CONSENSUS_INFO; "aura.pre_sealed_block";
						"header_num" => ?header_num,
						"hash_now" => ?import_block.post_header().hash(),
						"hash_previously" => ?pre_hash
					);

					if let Err(e) = block_import.import_block(import_block, Default::default()) {
						warn!(target: "aura", "Error with block built on {:?}: {:?}",
							  parent_hash, e);
						telemetry!(CONSENSUS_WARN; "aura.err_with_block_built_on";
							"hash" => ?parent_hash, "err" => ?e
						);
					}
				})
				.map_err(|e| consensus_common::Error::ClientImport(format!("{:?}", e)).into())
		)
	}
}

/// check a header has been signed by the right key. If the slot is too far in the future, an error will be returned.
/// if it's successful, returns the pre-header and the digest item containing the seal.
///
/// This digest item will always return `Some` when used with `as_aura_seal`.
//
// FIXME #1018 needs misbehavior types
fn check_header<C, B: Block, P: Pair>(
	client: &Arc<C>,
	slot_now: u64,
	mut header: B::Header,
	hash: B::Hash,
	authorities: &[AuthorityId<P>],
	allow_old_seals: bool,
) -> Result<CheckedHeader<B::Header, DigestItemFor<B>>, String>
	where DigestItemFor<B>: CompatibleDigestItem<P>,
		P::Signature: Decode,
		C: client::backend::AuxStore,
		P::Public: AsRef<P::Public> + Encode + Decode + PartialEq + Clone,
{
	let digest_item = match header.digest_mut().pop() {
		Some(x) => x,
		None => return Err(format!("Header {:?} is unsealed", hash)),
	};

	if !allow_old_seals && digest_item.is_deprecated() {
		debug!(target: "aura", "Header {:?} uses old seal format, rejecting", hash);
		return Err(format!("Header {:?} uses old seal format, rejecting", hash))
	}

	let (slot_num, sig) = digest_item.as_aura_seal().ok_or_else(|| {
		debug!(target: "aura", "Header {:?} is unsealed", hash);
		format!("Header {:?} is unsealed", hash)
	})?;

	if slot_num > slot_now {
		header.digest_mut().push(digest_item);
		Ok(CheckedHeader::Deferred(header, slot_num))
	} else {
		// check the signature is valid under the expected authority and
		// chain state.
		let expected_author = match slot_author::<P>(slot_num, &authorities) {
			None => return Err("Slot Author not found".to_string()),
			Some(author) => author,
		};

		let pre_hash = header.hash();
		let to_sign = (slot_num, pre_hash).encode();
		let public = expected_author;

		if P::verify(&sig, &to_sign[..], public) {
			match check_equivocation::<_, _, <P as Pair>::Public>(
				client,
				slot_now,
				slot_num,
				header.clone(),
				public.clone(),
			) {
				Ok(Some(equivocation_proof)) => {
					let log_str = format!(
						"Slot author is equivocating at slot {} with headers {:?} and {:?}",
						slot_num,
						equivocation_proof.fst_header().hash(),
						equivocation_proof.snd_header().hash(),
					);
					info!("{}", log_str);
					Err(log_str)
				},
				Ok(None) => Ok(CheckedHeader::Checked(header, digest_item)),
				Err(e) => Err(e.to_string()),
			}
		} else {
			Err(format!("Bad signature on {:?}", hash))
		}
	}
}

/// A verifier for Aura blocks.
pub struct AuraVerifier<C, E, P> {
	client: Arc<C>,
	extra: E,
	phantom: PhantomData<P>,
	inherent_data_providers: inherents::InherentDataProviders,
	allow_old_seals: bool,
}

impl<C, E, P> AuraVerifier<C, E, P>
	where P: Send + Sync + 'static
{
	fn check_inherents<B: Block>(
		&self,
		block: B,
		block_id: BlockId<B>,
		inherent_data: InherentData,
		timestamp_now: u64,
	) -> Result<(), String>
		where C: ProvideRuntimeApi, C::Api: BlockBuilderApi<B>
	{
		const MAX_TIMESTAMP_DRIFT_SECS: u64 = 60;

		let inherent_res = self.client.runtime_api().check_inherents(
			&block_id,
			block,
			inherent_data,
		).map_err(|e| format!("{:?}", e))?;

		if !inherent_res.ok() {
			inherent_res
				.into_errors()
				.try_for_each(|(i, e)| match TIError::try_from(&i, &e) {
					Some(TIError::ValidAtTimestamp(timestamp)) => {
						// halt import until timestamp is valid.
						// reject when too far ahead.
						if timestamp > timestamp_now + MAX_TIMESTAMP_DRIFT_SECS {
							return Err("Rejecting block too far in future".into());
						}

						let diff = timestamp.saturating_sub(timestamp_now);
						info!(
							target: "aura",
							"halting for block {} seconds in the future",
							diff
						);
						telemetry!(CONSENSUS_INFO; "aura.halting_for_future_block";
							"diff" => ?diff
						);
						thread::sleep(Duration::from_secs(diff));
						Ok(())
					},
					Some(TIError::Other(e)) => Err(e.into()),
					None => Err(self.inherent_data_providers.error_to_string(&i, &e)),
				})
		} else {
			Ok(())
		}
	}
}

/// No-op extra verification.
#[derive(Debug, Clone, Copy)]
pub struct NothingExtra;

impl<B: Block> ExtraVerification<B> for NothingExtra {
	type Verified = Result<(), String>;

	fn verify(&self, _: &B::Header, _: Option<&[B::Extrinsic]>) -> Self::Verified {
		Ok(())
	}
}

#[forbid(deprecated)]
impl<B: Block, C, E, P> Verifier<B> for AuraVerifier<C, E, P> where
	C: ProvideRuntimeApi + Send + Sync + client::backend::AuxStore,
	C::Api: BlockBuilderApi<B>,
	DigestItemFor<B>: CompatibleDigestItem<P> + DigestItem<AuthorityId=AuthorityId<P>>,
	E: ExtraVerification<B>,
	P: Pair + Send + Sync + 'static,
	P::Public: Send + Sync + Hash + Eq + Clone + Decode + Encode + Debug + AsRef<P::Public> + 'static,
	P::Signature: Encode + Decode,
	Self: Authorities<B>,
{
	fn verify(
		&self,
		origin: BlockOrigin,
		header: B::Header,
		justification: Option<Justification>,
		mut body: Option<Vec<B::Extrinsic>>,
	) -> Result<(ImportBlock<B>, Option<Vec<AuthorityId<P>>>), String> {
		let mut inherent_data = self.inherent_data_providers.create_inherent_data().map_err(String::from)?;
		let (timestamp_now, slot_now) = AuraSlotCompatible::extract_timestamp_and_slot(&inherent_data)
			.map_err(|e| format!("Could not extract timestamp and slot: {:?}", e))?;
		let hash = header.hash();
		let parent_hash = *header.parent_hash();
		let authorities = self.authorities(&BlockId::Hash(parent_hash))
			.map_err(|e| format!("Could not fetch authorities at {:?}: {:?}", parent_hash, e))?;

		let extra_verification = self.extra.verify(
			&header,
			body.as_ref().map(|x| &x[..]),
		);

		// we add one to allow for some small drift.
		// FIXME #1019 in the future, alter this queue to allow deferring of headers
		let checked_header = check_header::<C, B, P>(
			&self.client,
			slot_now + 1,
			header,
			hash,
			&authorities[..],
			self.allow_old_seals,
		)?;
		match checked_header {
			CheckedHeader::Checked(pre_header, seal) => {
				let (slot_num, _) = seal.as_aura_seal()
					.expect("check_header always returns a seal digest item; qed");

				// if the body is passed through, we need to use the runtime
				// to check that the internally-set timestamp in the inherents
				// actually matches the slot set in the seal.
				if let Some(inner_body) = body.take() {
					inherent_data.aura_replace_inherent_data(slot_num);
					let block = B::new(pre_header.clone(), inner_body);

					// skip the inherents verification if the runtime API is old.
					if self.client
						.runtime_api()
						.has_api_with::<BlockBuilderApi<B>, _>(&BlockId::Hash(parent_hash), |v| v >= 2)
						.map_err(|e| format!("{:?}", e))?
					{
						self.check_inherents(
							block.clone(),
							BlockId::Hash(parent_hash),
							inherent_data,
							timestamp_now,
						)?;
					}

					let (_, inner_body) = block.deconstruct();
					body = Some(inner_body);
				}

				trace!(target: "aura", "Checked {:?}; importing.", pre_header);
				telemetry!(CONSENSUS_TRACE; "aura.checked_and_importing"; "pre_header" => ?pre_header);

				extra_verification.into_future().wait()?;

				let new_authorities = pre_header.digest()
					.log(DigestItem::as_authorities_change)
					.map(|digest| digest.to_vec());

				let import_block = ImportBlock {
					origin,
					header: pre_header,
					post_digests: vec![seal],
					body,
					finalized: false,
					justification,
					auxiliary: Vec::new(),
					fork_choice: ForkChoiceStrategy::LongestChain,
				};

				Ok((import_block, new_authorities))
			}
			CheckedHeader::Deferred(a, b) => {
				debug!(target: "aura", "Checking {:?} failed; {:?}, {:?}.", hash, a, b);
				telemetry!(CONSENSUS_DEBUG; "aura.header_too_far_in_future";
					"hash" => ?hash, "a" => ?a, "b" => ?b
				);
				Err(format!("Header {:?} rejected: too far in the future", hash))
			}
		}
	}
}

impl<B, C, E, P> Authorities<B> for AuraVerifier<C, E, P> where
	B: Block,
	C: ProvideRuntimeApi + ProvideCache<B>,
	C::Api: AuthoritiesApi<B>,
{
	type Error = ConsensusError;

	fn authorities(&self, at: &BlockId<B>) -> Result<Vec<AuthorityIdFor<B>>, Self::Error> {
		authorities(self.client.as_ref(), at)
	}
}

fn initialize_authorities_cache<B, C>(client: &C) -> Result<(), ConsensusError> where
	B: Block,
	C: ProvideRuntimeApi + ProvideCache<B>,
	C::Api: AuthoritiesApi<B>,
{
	// no cache => no initialization
	let cache = match client.cache() {
		Some(cache) => cache,
		None => return Ok(()),
	};

	// check if we already have initialized the cache
	let genesis_id = BlockId::Number(Zero::zero());
	let genesis_authorities: Option<Vec<AuthorityIdFor<B>>> = cache
		.get_at(&well_known_cache_keys::AUTHORITIES, &genesis_id)
		.and_then(|v| Decode::decode(&mut &v[..]));
	if genesis_authorities.is_some() {
		return Ok(());
	}

<<<<<<< HEAD
	let map_err = |error| consensus_common::Error::from(consensus_common::ErrorKind::ClientImport(
=======
	let map_err = |error| consensus_common::Error::from(consensus_common::Error::ClientImport(
>>>>>>> b0038786
		format!(
			"Error initializing authorities cache: {}",
			error,
		)));
	let genesis_authorities = authorities(client, &genesis_id)?;
	cache.initialize(&well_known_cache_keys::AUTHORITIES, genesis_authorities.encode())
		.map_err(map_err)?;

	Ok(())
}

#[allow(deprecated)]
fn authorities<B, C>(client: &C, at: &BlockId<B>) -> Result<Vec<AuthorityIdFor<B>>, ConsensusError> where
	B: Block,
	C: ProvideRuntimeApi + ProvideCache<B>,
	C::Api: AuthoritiesApi<B>,
{
	client
		.cache()
		.and_then(|cache| cache.get_at(&well_known_cache_keys::AUTHORITIES, at)
			.and_then(|v| Decode::decode(&mut &v[..])))
		.or_else(|| {
			if client.runtime_api().has_api::<AuthoritiesApi<B>>(at).unwrap_or(false) {
				AuthoritiesApi::authorities(&*client.runtime_api(), at).ok()
			} else {
				CoreApi::authorities(&*client.runtime_api(), at).ok()
			}
		}).ok_or_else(|| consensus_common::Error::InvalidAuthoritiesSet.into())
}

/// The Aura import queue type.
pub type AuraImportQueue<B> = BasicQueue<B>;

/// Register the aura inherent data provider, if not registered already.
fn register_aura_inherent_data_provider(
	inherent_data_providers: &InherentDataProviders,
	slot_duration: u64,
) -> Result<(), consensus_common::Error> {
	if !inherent_data_providers.has_provider(&srml_aura::INHERENT_IDENTIFIER) {
		inherent_data_providers
			.register_provider(srml_aura::InherentDataProvider::new(slot_duration))
			.map_err(Into::into)
			.map_err(consensus_common::Error::InherentData)
	} else {
		Ok(())
	}
}

/// Start an import queue for the Aura consensus algorithm.
pub fn import_queue<B, C, E, P>(
	slot_duration: SlotDuration,
	block_import: SharedBlockImport<B>,
	justification_import: Option<SharedJustificationImport<B>>,
	finality_proof_import: Option<SharedFinalityProofImport<B>>,
	finality_proof_request_builder: Option<SharedFinalityProofRequestBuilder<B>>,
	client: Arc<C>,
	extra: E,
	inherent_data_providers: InherentDataProviders,
) -> Result<AuraImportQueue<B>, consensus_common::Error> where
	B: Block,
	C: 'static + ProvideRuntimeApi + ProvideCache<B> + Send + Sync + AuxStore,
	C::Api: BlockBuilderApi<B> + AuthoritiesApi<B>,
	DigestItemFor<B>: CompatibleDigestItem<P> + DigestItem<AuthorityId=AuthorityId<P>>,
	E: 'static + ExtraVerification<B>,
	P: Pair + Send + Sync + 'static,
	P::Public: Clone + Eq + Send + Sync + Hash + Debug + Encode + Decode + AsRef<P::Public>,
	P::Signature: Encode + Decode,
{
	register_aura_inherent_data_provider(&inherent_data_providers, slot_duration.get())?;
	initialize_authorities_cache(&*client)?;

	let verifier = Arc::new(
		AuraVerifier {
			client: client.clone(),
			extra,
			inherent_data_providers,
			phantom: PhantomData,
			allow_old_seals: false,
		}
	);
	Ok(BasicQueue::new(
		verifier,
		block_import,
		justification_import,
		finality_proof_import,
		finality_proof_request_builder,
	))
}

/// Start an import queue for the Aura consensus algorithm with backwards compatibility.
#[deprecated(
	since = "1.0.1",
	note = "should not be used unless backwards compatibility with an older chain is needed.",
)]
pub fn import_queue_accept_old_seals<B, C, E, P>(
	slot_duration: SlotDuration,
	block_import: SharedBlockImport<B>,
	justification_import: Option<SharedJustificationImport<B>>,
	finality_proof_import: Option<SharedFinalityProofImport<B>>,
	finality_proof_request_builder: Option<SharedFinalityProofRequestBuilder<B>>,
	client: Arc<C>,
	extra: E,
	inherent_data_providers: InherentDataProviders,
) -> Result<AuraImportQueue<B>, consensus_common::Error> where
	B: Block,
	C: 'static + ProvideRuntimeApi + ProvideCache<B> + Send + Sync + AuxStore,
	C::Api: BlockBuilderApi<B> + AuthoritiesApi<B>,
	DigestItemFor<B>: CompatibleDigestItem<P> + DigestItem<AuthorityId=AuthorityId<P>>,
	E: 'static + ExtraVerification<B>,
	P: Pair + Send + Sync + 'static,
	P::Public: Clone + Eq + Send + Sync + Hash + Debug + Encode + Decode + AsRef<P::Public>,
	P::Signature: Encode + Decode,
{
	register_aura_inherent_data_provider(&inherent_data_providers, slot_duration.get())?;
	initialize_authorities_cache(&*client)?;

	let verifier = Arc::new(
		AuraVerifier {
			client: client.clone(),
			extra,
			inherent_data_providers,
			phantom: PhantomData,
			allow_old_seals: true,
		}
	);
	Ok(BasicQueue::new(
		verifier,
		block_import,
		justification_import,
		finality_proof_import,
		finality_proof_request_builder,
	))
}

#[cfg(test)]
mod tests {
	use super::*;
	use consensus_common::NoNetwork as DummyOracle;
	use network::test::*;
	use network::test::{Block as TestBlock, PeersClient, PeersFullClient};
	use runtime_primitives::traits::Block as BlockT;
	use network::config::ProtocolConfig;
	use parking_lot::Mutex;
	use tokio::runtime::current_thread;
	use keyring::sr25519::Keyring;
	use primitives::sr25519;
	use client::{LongestChain, BlockchainEvents};
	use test_client;
	use primitives::hash::H256;
	use runtime_primitives::testing::{Header as HeaderTest, Digest as DigestTest, Block as RawBlock, ExtrinsicWrapper};
	use slots::{MAX_SLOT_CAPACITY, PRUNING_BOUND};

	type Error = client::error::Error;

	type TestClient = client::Client<test_client::Backend, test_client::Executor, TestBlock, test_client::runtime::RuntimeApi>;

	struct DummyFactory(Arc<TestClient>);
	struct DummyProposer(u64, Arc<TestClient>);

	impl Environment<TestBlock> for DummyFactory {
		type Proposer = DummyProposer;
		type Error = Error;

		fn init(&self, parent_header: &<TestBlock as BlockT>::Header, _authorities: &[AuthorityId<sr25519::Pair>])
			-> Result<DummyProposer, Error>
		{
			Ok(DummyProposer(parent_header.number + 1, self.0.clone()))
		}
	}

	impl Proposer<TestBlock> for DummyProposer {
		type Error = Error;
		type Create = Result<TestBlock, Error>;

		fn propose(&self, _: InherentData, _: Duration) -> Result<TestBlock, Error> {
			self.1.new_block().unwrap().bake().map_err(|e| e.into())
		}
	}

	const SLOT_DURATION: u64 = 1;
	const TEST_ROUTING_INTERVAL: Duration = Duration::from_millis(50);

	pub struct AuraTestNet {
		peers: Vec<Arc<Peer<(), DummySpecialization>>>,
		started: bool,
	}

	impl TestNetFactory for AuraTestNet {
		type Specialization = DummySpecialization;
		type Verifier = AuraVerifier<PeersFullClient, NothingExtra, sr25519::Pair>;
		type PeerData = ();

		/// Create new test network with peers and given config.
		fn from_config(_config: &ProtocolConfig) -> Self {
			AuraTestNet {
				peers: Vec::new(),
				started: false,
			}
		}

		fn make_verifier(&self, client: PeersClient, _cfg: &ProtocolConfig)
			-> Arc<Self::Verifier>
		{
			match client {
				PeersClient::Full(client) => {
					let slot_duration = SlotDuration::get_or_compute(&*client)
						.expect("slot duration available");
					let inherent_data_providers = InherentDataProviders::new();
					register_aura_inherent_data_provider(
						&inherent_data_providers,
						slot_duration.get()
					).expect("Registers aura inherent data provider");

					assert_eq!(slot_duration.get(), SLOT_DURATION);
					Arc::new(AuraVerifier {
						client,
						extra: NothingExtra,
						inherent_data_providers,
						phantom: Default::default(),
						allow_old_seals: false,
					})
				},
				PeersClient::Light(_) => unreachable!("No (yet) tests for light client + Aura"),
			}
<<<<<<< HEAD
=======
		}

		fn uses_tokio(&self) -> bool {
			true
>>>>>>> b0038786
		}

		fn peer(&self, i: usize) -> &Peer<Self::PeerData, DummySpecialization> {
			&self.peers[i]
		}

		fn peers(&self) -> &Vec<Arc<Peer<Self::PeerData, DummySpecialization>>> {
			&self.peers
		}

		fn mut_peers<F: FnOnce(&mut Vec<Arc<Peer<Self::PeerData, DummySpecialization>>>)>(&mut self, closure: F) {
			closure(&mut self.peers);
		}

		fn started(&self) -> bool {
			self.started
		}

		fn set_started(&mut self, new: bool) {
			self.started = new;
		}
	}

	fn create_header(slot_num: u64, number: u64, pair: &sr25519::Pair) -> (HeaderTest, H256) {
		let mut header = HeaderTest {
			parent_hash: Default::default(),
			number,
			state_root: Default::default(),
			extrinsics_root: Default::default(),
			digest: DigestTest { logs: vec![], },
		};
		let header_hash: H256 = header.hash();
		let to_sign = (slot_num, header_hash).encode();
		let signature = pair.sign(&to_sign[..]);

		let item = <generic::DigestItem<_, _, _> as CompatibleDigestItem<sr25519::Pair>>::aura_seal(
			slot_num,
			signature,
		);
		header.digest_mut().push(item);
		(header, header_hash)
	}

	#[test]
	fn authoring_blocks() {
		let _ = ::env_logger::try_init();
		let mut net = AuraTestNet::new(3);

		net.start();

		let peers = &[
			(0, Keyring::Alice),
			(1, Keyring::Bob),
			(2, Keyring::Charlie),
		];

		let net = Arc::new(Mutex::new(net));
		let mut import_notifications = Vec::new();

		let mut runtime = current_thread::Runtime::new().unwrap();
		for (peer_id, key) in peers {
			let client = net.lock().peer(*peer_id).client().as_full().expect("full clients are created").clone();
<<<<<<< HEAD
=======
			#[allow(deprecated)]
>>>>>>> b0038786
			let select_chain = LongestChain::new(
				client.backend().clone(),
				client.import_lock().clone(),
			);
			let environ = Arc::new(DummyFactory(client.clone()));
			import_notifications.push(
				client.import_notification_stream()
					.take_while(|n| Ok(!(n.origin != BlockOrigin::Own && n.header.number() < &5)))
					.for_each(move |_| Ok(()))
			);

			let slot_duration = SlotDuration::get_or_compute(&*client)
				.expect("slot duration available");

			let inherent_data_providers = InherentDataProviders::new();
			register_aura_inherent_data_provider(
				&inherent_data_providers, slot_duration.get()
			).expect("Registers aura inherent data provider");

			let aura = start_aura::<_, _, _, _, _, sr25519::Pair, _, _, _>(
				slot_duration,
				Arc::new(key.clone().into()),
				client.clone(),
				select_chain,
				client,
				environ.clone(),
				DummyOracle,
				futures::empty(),
				inherent_data_providers,
				false,
			).expect("Starts aura");

			runtime.spawn(aura);
		}

		// wait for all finalized on each.
		let wait_for = ::futures::future::join_all(import_notifications)
			.map(|_| ())
			.map_err(|_| ());

		let drive_to_completion = ::tokio::timer::Interval::new_interval(TEST_ROUTING_INTERVAL)
			.for_each(move |_| {
				net.lock().send_import_notifications();
				net.lock().sync_without_disconnects();
				Ok(())
			})
			.map(|_| ())
			.map_err(|_| ());

		runtime.block_on(wait_for.select(drive_to_completion).map_err(|_| ())).unwrap();
	}

	#[test]
	fn authorities_call_works() {
		let client = test_client::new();

		assert_eq!(client.info().unwrap().chain.best_number, 0);
		assert_eq!(authorities(&client, &BlockId::Number(0)).unwrap(), vec![
			Keyring::Alice.into(),
			Keyring::Bob.into(),
			Keyring::Charlie.into()
		]);
	}

	#[test]
	fn check_header_works_with_equivocation() {
		let client = test_client::new();
		let pair = sr25519::Pair::generate();
		let public = pair.public();
		let authorities = vec![public.clone(), sr25519::Pair::generate().public()];

		let (header1, header1_hash) = create_header(2, 1, &pair);
		let (header2, header2_hash) = create_header(2, 2, &pair);
		let (header3, header3_hash) = create_header(4, 2, &pair);
		let (header4, header4_hash) = create_header(MAX_SLOT_CAPACITY + 4, 3, &pair);
		let (header5, header5_hash) = create_header(MAX_SLOT_CAPACITY + 4, 4, &pair);
		let (header6, header6_hash) = create_header(4, 3, &pair);

		type B = RawBlock<ExtrinsicWrapper<u64>>;
		type P = sr25519::Pair;

		let c = Arc::new(client);

		// It's ok to sign same headers.
		assert!(check_header::<_, B, P>(&c, 2, header1.clone(), header1_hash, &authorities, false).is_ok());
		assert!(check_header::<_, B, P>(&c, 3, header1, header1_hash, &authorities, false).is_ok());

		// But not two different headers at the same slot.
		assert!(check_header::<_, B, P>(&c, 4, header2, header2_hash, &authorities, false).is_err());

		// Different slot is ok.
		assert!(check_header::<_, B, P>(&c, 5, header3, header3_hash, &authorities, false).is_ok());

		// Here we trigger pruning and save header 4.
		assert!(check_header::<_, B, P>(&c, PRUNING_BOUND + 2, header4, header4_hash, &authorities, false).is_ok());

		// This fails because header 5 is an equivocation of header 4.
		assert!(check_header::<_, B, P>(&c, PRUNING_BOUND + 3, header5, header5_hash, &authorities, false).is_err());

		// This is ok because we pruned the corresponding header. Shows that we are pruning.
		assert!(check_header::<_, B, P>(&c, PRUNING_BOUND + 4, header6, header6_hash, &authorities, false).is_ok());
	}
}<|MERGE_RESOLUTION|>--- conflicted
+++ resolved
@@ -193,11 +193,7 @@
 	force_authoring: bool,
 ) -> Result<(), consensus_common::Error> where
 	B: Block + 'static,
-<<<<<<< HEAD
-	C: ProvideRuntimeApi + ProvideCache<B> + Send + Sync + 'static,
-=======
 	C: ProvideRuntimeApi + ProvideCache<B> + AuxStore + Send + Sync + 'static,
->>>>>>> b0038786
 	C::Api: AuthoritiesApi<B>,
 	SC: SelectChain<B> + Clone + 'static,
 	E: Environment<B, Error=Error> + Send + Sync + 'static,
@@ -248,11 +244,7 @@
 	force_authoring: bool,
 ) -> Result<impl Future<Item=(), Error=()>, consensus_common::Error> where
 	B: Block,
-<<<<<<< HEAD
-	C: ProvideRuntimeApi + ProvideCache<B>,
-=======
 	C: ProvideRuntimeApi + ProvideCache<B> + AuxStore,
->>>>>>> b0038786
 	C::Api: AuthoritiesApi<B>,
 	SC: SelectChain<B> + Clone,
 	E: Environment<B, Error=Error>,
@@ -743,11 +735,7 @@
 		return Ok(());
 	}
 
-<<<<<<< HEAD
-	let map_err = |error| consensus_common::Error::from(consensus_common::ErrorKind::ClientImport(
-=======
 	let map_err = |error| consensus_common::Error::from(consensus_common::Error::ClientImport(
->>>>>>> b0038786
 		format!(
 			"Error initializing authorities cache: {}",
 			error,
@@ -972,13 +960,10 @@
 				},
 				PeersClient::Light(_) => unreachable!("No (yet) tests for light client + Aura"),
 			}
-<<<<<<< HEAD
-=======
 		}
 
 		fn uses_tokio(&self) -> bool {
 			true
->>>>>>> b0038786
 		}
 
 		fn peer(&self, i: usize) -> &Peer<Self::PeerData, DummySpecialization> {
@@ -1041,10 +1026,7 @@
 		let mut runtime = current_thread::Runtime::new().unwrap();
 		for (peer_id, key) in peers {
 			let client = net.lock().peer(*peer_id).client().as_full().expect("full clients are created").clone();
-<<<<<<< HEAD
-=======
 			#[allow(deprecated)]
->>>>>>> b0038786
 			let select_chain = LongestChain::new(
 				client.backend().clone(),
 				client.import_lock().clone(),
