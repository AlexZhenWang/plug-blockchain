[package]
name = "node-runtime"
version = "2.0.0"
authors = ["Parity Technologies <admin@parity.io>"]
edition = "2018"
build = "build.rs"

[dependencies]
integer-sqrt = { version = "0.1.2" }
safe-mix = { version = "1.0", default-features = false }
parity-codec = { version = "4.1.1", default-features = false, features = ["derive"] }
substrate-primitives = { path = "../../core/primitives", default-features = false }
client = { package = "substrate-client", path = "../../core/client", default-features = false }
rstd = { package = "sr-std", path = "../../core/sr-std", default-features = false }
runtime_primitives = { package = "sr-primitives", path = "../../core/sr-primitives", default-features = false }
offchain-primitives = { package = "substrate-offchain-primitives", path = "../../core/offchain/primitives", default-features = false }
version = { package = "sr-version", path = "../../core/sr-version", default-features = false }
support = { package = "srml-support", path = "../../srml/support", default-features = false }
aura = { package = "srml-aura", path = "../../srml/aura", default-features = false }
authorship = { package = "srml-authorship", path = "../../srml/authorship", default-features = false }
balances = { package = "srml-balances", path = "../../srml/balances", default-features = false }
contracts = { package = "srml-contracts", path = "../../srml/contracts", default-features = false }
collective = { package = "srml-collective", path = "../../srml/collective", default-features = false }
democracy = { package = "srml-democracy", path = "../../srml/democracy", default-features = false }
elections = { package = "srml-elections", path = "../../srml/elections", default-features = false }
executive = { package = "srml-executive", path = "../../srml/executive", default-features = false }
finality-tracker = { package = "srml-finality-tracker", path = "../../srml/finality-tracker", default-features = false }
grandpa = { package = "srml-grandpa", path = "../../srml/grandpa", default-features = false }
indices = { package = "srml-indices", path = "../../srml/indices", default-features = false }
session = { package = "srml-session", path = "../../srml/session", default-features = false, features = ["historical"] }
staking = { package = "srml-staking", path = "../../srml/staking", default-features = false }
system = { package = "srml-system", path = "../../srml/system", default-features = false }
timestamp = { package = "srml-timestamp", path = "../../srml/timestamp", default-features = false }
treasury = { package = "srml-treasury", path = "../../srml/treasury", default-features = false }
sudo = { package = "srml-sudo", path = "../../srml/sudo", default-features = false }
node-primitives = { path = "../primitives", default-features = false }
consensus_aura = { package = "substrate-consensus-aura-primitives", path = "../../core/consensus/aura/primitives", default-features = false }
rustc-hex = { version = "2.0", optional = true }
serde = { version = "1.0", optional = true }
substrate-keyring = { path = "../../core/keyring", optional = true }

<<<<<<< HEAD
#[dev-dependencies]
# Needs `default-features = false` or we get `ring` compilation failure
runtime-io = { package = "sr-io", path = "../../core/sr-io", default-features = false }
=======
[build-dependencies]
wasm-builder-runner = { package = "substrate-wasm-builder-runner", version = "1.0.2", path = "../../core/utils/wasm-builder-runner" }
>>>>>>> fb9871a7

[features]
default = ["std"]
no_std = [
	"contracts/core",
]
std = [
	"parity-codec/std",
	"substrate-primitives/std",
	"rstd/std",
	"runtime_primitives/std",
	"support/std",
	"aura/std",
	"authorship/std",
	"balances/std",
	"contracts/std",
	"collective/std",
	"democracy/std",
	"elections/std",
	"executive/std",
	"finality-tracker/std",
	"grandpa/std",
	"indices/std",
	"session/std",
	"staking/std",
	"system/std",
	"timestamp/std",
	"treasury/std",
	"sudo/std",
	"version/std",
	"runtime-io/std",
	"node-primitives/std",
	"serde",
	"safe-mix/std",
	"client/std",
	"consensus_aura/std",
	"rustc-hex",
	"substrate-keyring",
	"offchain-primitives/std",
]<|MERGE_RESOLUTION|>--- conflicted
+++ resolved
@@ -39,14 +39,8 @@
 serde = { version = "1.0", optional = true }
 substrate-keyring = { path = "../../core/keyring", optional = true }
 
-<<<<<<< HEAD
-#[dev-dependencies]
-# Needs `default-features = false` or we get `ring` compilation failure
-runtime-io = { package = "sr-io", path = "../../core/sr-io", default-features = false }
-=======
 [build-dependencies]
 wasm-builder-runner = { package = "substrate-wasm-builder-runner", version = "1.0.2", path = "../../core/utils/wasm-builder-runner" }
->>>>>>> fb9871a7
 
 [features]
 default = ["std"]
@@ -77,7 +71,6 @@
 	"treasury/std",
 	"sudo/std",
 	"version/std",
-	"runtime-io/std",
 	"node-primitives/std",
 	"serde",
 	"safe-mix/std",
