--- conflicted
+++ resolved
@@ -56,14 +56,12 @@
 pub use support::StorageValue;
 pub use staking::StakerStatus;
 
-<<<<<<< HEAD
 mod doughnut;
 mod fee;
-=======
+
 // Make the WASM binary available.
 #[cfg(feature = "std")]
 include!(concat!(env!("OUT_DIR"), "/wasm_binary.rs"));
->>>>>>> fb9871a7
 
 /// Runtime version.
 pub const VERSION: RuntimeVersion = RuntimeVersion {
@@ -128,12 +126,9 @@
 	type Lookup = Indices;
 	type Header = generic::Header<BlockNumber, BlakeTwo256>;
 	type Event = Event;
-<<<<<<< HEAD
+	type BlockHashCount = BlockHashCount;
 	type Doughnut = Doughnut;
 	type DispatchVerifier = Self;
-=======
-	type BlockHashCount = BlockHashCount;
->>>>>>> fb9871a7
 }
 
 impl aura::Trait for Runtime {
