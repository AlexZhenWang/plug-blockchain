--- conflicted
+++ resolved
@@ -26,13 +26,8 @@
 };
 use primitives::u32_trait::{_1, _2, _3, _4};
 use node_primitives::{
-<<<<<<< HEAD
-	AccountId, AccountIndex, AuraId, Balance, BlockNumber, Hash, Index,
+	AccountId, AccountIndex, Balance, BlockNumber, Hash, Index,
 	Moment, Signature, Doughnut, plug_extrinsic
-=======
-	AccountId, AccountIndex, Balance, BlockNumber, Hash, Index,
-	Moment, Signature,
->>>>>>> 9ede42b1
 };
 use babe::{AuthorityId as BabeId};
 use grandpa::fg_primitives::{self, ScheduledChange};
@@ -63,10 +58,9 @@
 pub use support::StorageValue;
 pub use staking::StakerStatus;
 
-<<<<<<< HEAD
 mod doughnut;
 mod fee;
-=======
+
 /// Implementations of some helper traits passed into runtime modules as associated types.
 pub mod impls;
 use impls::{CurrencyToVoteHandler, WeightMultiplierUpdateHandler, Author, WeightToFee};
@@ -74,7 +68,6 @@
 /// Constant values used within the runtime.
 pub mod constants;
 use constants::{time::*, currency::*};
->>>>>>> 9ede42b1
 
 // Make the WASM binary available.
 #[cfg(feature = "std")]
@@ -131,14 +124,11 @@
 	type WeightMultiplierUpdate = WeightMultiplierUpdateHandler;
 	type Event = Event;
 	type BlockHashCount = BlockHashCount;
-<<<<<<< HEAD
 	type Doughnut = Doughnut;
 	type DispatchVerifier = Self;
-=======
 	type MaximumBlockWeight = MaximumBlockWeight;
 	type MaximumBlockLength = MaximumBlockLength;
 	type AvailableBlockRatio = AvailableBlockRatio;
->>>>>>> 9ede42b1
 }
 
 parameter_types! {
@@ -242,12 +232,9 @@
 
 impl staking::Trait for Runtime {
 	type Currency = Balances;
-<<<<<<< HEAD
 	type RewardCurrency = Balances;
 	type CurrencyToReward = Balance;
-=======
 	type Time = Timestamp;
->>>>>>> 9ede42b1
 	type CurrencyToVote = CurrencyToVoteHandler;
 	type OnRewardMinted = Treasury;
 	type Event = Event;
@@ -458,7 +445,6 @@
 	balances::TakeFees<Runtime>
 );
 /// Unchecked extrinsic type as expected by this runtime.
-<<<<<<< HEAD
 pub type UncheckedExtrinsic =
 	plug_extrinsic::PlugExtrinsic<AccountId, Address, Index, Call, Signature, Doughnut>;
 /// Extrinsic type that has already been checked.
@@ -466,11 +452,6 @@
 /// A type that handles payment for extrinsic fees
 pub type ExtrinsicFeePayment =
 	fee::ExtrinsicFeeCharger<Block, system::ChainContext<Runtime>, Runtime>;
-=======
-pub type UncheckedExtrinsic = generic::UncheckedExtrinsic<Address, Call, Signature, SignedExtra>;
-/// Extrinsic type that has already been checked.
-pub type CheckedExtrinsic = generic::CheckedExtrinsic<AccountId, Call, SignedExtra>;
->>>>>>> 9ede42b1
 /// Executive: handles dispatch to the various modules.
 pub type Executive = executive::Executive<Runtime, Block, system::ChainContext<Runtime>, Runtime, AllModules>;
 
