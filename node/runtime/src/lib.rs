--- conflicted
+++ resolved
@@ -61,13 +61,8 @@
 	spec_name: create_runtime_str!("node"),
 	impl_name: create_runtime_str!("substrate-node"),
 	authoring_version: 10,
-<<<<<<< HEAD
-	spec_version: 78,
-	impl_version: 79,
-=======
 	spec_version: 82,
 	impl_version: 82,
->>>>>>> b0038786
 	apis: RUNTIME_API_VERSIONS,
 };
 
@@ -273,18 +268,7 @@
 pub type ExtrinsicFeePayment =
 	fee::ExtrinsicFeeCharger<Block, system::ChainContext<Runtime>, Runtime>;
 /// Executive: handles dispatch to the various modules.
-<<<<<<< HEAD
-pub type Executive = executive::DoughnutExecutive<
-	Runtime,
-	Block,
-	system::ChainContext<Runtime>,
-	ExtrinsicFeePayment,
-	Runtime,
-	AllModules,
->;
-=======
 pub type Executive = executive::Executive<Runtime, Block, system::ChainContext<Runtime>, Balances, Runtime, AllModules>;
->>>>>>> b0038786
 
 impl_runtime_apis! {
 	impl client_api::Core<Block> for Runtime {
