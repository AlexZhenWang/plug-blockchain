// Copyright 2018-2019 Parity Technologies (UK) Ltd.
// This file is part of Substrate.

// Substrate is free software: you can redistribute it and/or modify
// it under the terms of the GNU General Public License as published by
// the Free Software Foundation, either version 3 of the License, or
// (at your option) any later version.

// Substrate is distributed in the hope that it will be useful,
// but WITHOUT ANY WARRANTY; without even the implied warranty of
// MERCHANTABILITY or FITNESS FOR A PARTICULAR PURPOSE.  See the
// GNU General Public License for more details.

// You should have received a copy of the GNU General Public License
// along with Substrate.  If not, see <http://www.gnu.org/licenses/>.

//! The Substrate runtime. This can be compiled with ``#[no_std]`, ready for Wasm.

#![cfg_attr(not(feature = "std"), no_std)]
// `construct_runtime!` does a lot of recursion and requires us to increase the limit to 256.
#![recursion_limit = "256"]

use rstd::prelude::*;
use support::{
	construct_runtime, parameter_types, traits::{SplitTwoWays, Currency}
};
use primitives::u32_trait::{_1, _2, _3, _4};
use node_primitives::{
	AccountId, AccountIndex, Balance, BlockNumber, Hash, Index,
<<<<<<< HEAD
	Moment, Signature, ContractExecResult,
=======
	Moment, Signature, Doughnut
>>>>>>> 8d56aa31
};
use babe_primitives::{AuthorityId as BabeId};
use grandpa::fg_primitives;
use client::{
	block_builder::api::{self as block_builder_api, InherentData, CheckInherentsResult},
	runtime_api as client_api, impl_runtime_apis
};
use sr_primitives::{
	Permill, Perbill, ApplyResult, impl_opaque_keys, generic, create_runtime_str, key_types
};
use sr_primitives::curve::PiecewiseLinear;
use sr_primitives::transaction_validity::TransactionValidity;
use sr_primitives::weights::Weight;
use sr_primitives::traits::{
	self, BlakeTwo256, Block as BlockT, NumberFor, StaticLookup, SaturatedConversion,
};
use version::RuntimeVersion;
use elections::VoteIndex;
#[cfg(any(feature = "std", test))]
use version::NativeVersion;
use primitives::OpaqueMetadata;
use grandpa::{AuthorityId as GrandpaId, AuthorityWeight as GrandpaWeight};
use im_online::sr25519::{AuthorityId as ImOnlineId, AuthoritySignature as ImOnlineSignature};
use authority_discovery_primitives::{AuthorityId as EncodedAuthorityId, Signature as EncodedSignature};
use codec::{Encode, Decode};
use system::offchain::TransactionSubmitter;

#[cfg(any(feature = "std", test))]
pub use sr_primitives::BuildStorage;
pub use timestamp::Call as TimestampCall;
pub use balances::Call as BalancesCall;
pub use contracts::Gas;
pub use support::StorageValue;
pub use staking::StakerStatus;

mod doughnut;
/// Implementations of some helper traits passed into runtime modules as associated types.
pub mod impls;
use impls::{CurrencyToVoteHandler, WeightMultiplierUpdateHandler, Author, WeightToFee};

/// Constant values used within the runtime.
pub mod constants;
use constants::{time::*, currency::*};

// Make the WASM binary available.
#[cfg(feature = "std")]
include!(concat!(env!("OUT_DIR"), "/wasm_binary.rs"));

/// Runtime version.
pub const VERSION: RuntimeVersion = RuntimeVersion {
	spec_name: create_runtime_str!("node"),
	impl_name: create_runtime_str!("substrate-node"),
	authoring_version: 10,
	// Per convention: if the runtime behavior changes, increment spec_version
	// and set impl_version to equal spec_version. If only runtime
	// implementation changes and behavior does not, then leave spec_version as
	// is and increment impl_version.
	spec_version: 165,
	impl_version: 167,
	apis: RUNTIME_API_VERSIONS,
};

/// Native version.
#[cfg(any(feature = "std", test))]
pub fn native_version() -> NativeVersion {
	NativeVersion {
		runtime_version: VERSION,
		can_author_with: Default::default(),
	}
}

type NegativeImbalance = <Balances as Currency<AccountId>>::NegativeImbalance;

pub type DealWithFees = SplitTwoWays<
	Balance,
	NegativeImbalance,
	_4, Treasury,   // 4 parts (80%) goes to the treasury.
	_1, Author,     // 1 part (20%) goes to the block author.
>;

parameter_types! {
	pub const BlockHashCount: BlockNumber = 250;
	pub const MaximumBlockWeight: Weight = 1_000_000_000;
	pub const AvailableBlockRatio: Perbill = Perbill::from_percent(75);
	pub const MaximumBlockLength: u32 = 5 * 1024 * 1024;
	pub const Version: RuntimeVersion = VERSION;
}

impl system::Trait for Runtime {
	type Origin = Origin;
	type Call = Call;
	type Index = Index;
	type BlockNumber = BlockNumber;
	type Hash = Hash;
	type Hashing = BlakeTwo256;
	type AccountId = AccountId;
	type Lookup = Indices;
	type Header = generic::Header<BlockNumber, BlakeTwo256>;
	type WeightMultiplierUpdate = WeightMultiplierUpdateHandler;
	type Event = Event;
	type BlockHashCount = BlockHashCount;
	type Doughnut = ();
	type DispatchVerifier = ();
	type MaximumBlockWeight = MaximumBlockWeight;
	type MaximumBlockLength = MaximumBlockLength;
	type AvailableBlockRatio = AvailableBlockRatio;
	type Version = Version;
}

parameter_types! {
	pub const EpochDuration: u64 = EPOCH_DURATION_IN_SLOTS;
	pub const ExpectedBlockTime: Moment = MILLISECS_PER_BLOCK;
}

impl babe::Trait for Runtime {
	type EpochDuration = EpochDuration;
	type ExpectedBlockTime = ExpectedBlockTime;
}

impl indices::Trait for Runtime {
	type AccountIndex = AccountIndex;
	type IsDeadAccount = ();
	type ResolveHint = indices::SimpleResolveHint<Self::AccountId, Self::AccountIndex>;
	type Event = Event;
}

parameter_types! {
	pub const ExistentialDeposit: Balance = 1 * DOLLARS;
	pub const TransferFee: Balance = 1 * CENTS;
	pub const CreationFee: Balance = 1 * CENTS;
	pub const TransactionBaseFee: Balance = 1 * CENTS;
	pub const TransactionByteFee: Balance = 10 * MILLICENTS;
}

impl balances::Trait for Runtime {
	type Balance = Balance;
	type OnFreeBalanceZero = ((Staking, Contracts), Session);
	type OnNewAccount = Indices;
	type Event = Event;
	type TransactionPayment = DealWithFees;
	type DustRemoval = ();
	type TransferPayment = ();
	type ExistentialDeposit = ExistentialDeposit;
	type TransferFee = TransferFee;
	type CreationFee = CreationFee;
	type TransactionBaseFee = TransactionBaseFee;
	type TransactionByteFee = TransactionByteFee;
	type WeightToFee = WeightToFee;
}

parameter_types! {
	pub const MinimumPeriod: Moment = SLOT_DURATION / 2;
}
impl timestamp::Trait for Runtime {
	type Moment = Moment;
	type OnTimestampSet = Babe;
	type MinimumPeriod = MinimumPeriod;
}

parameter_types! {
	pub const UncleGenerations: BlockNumber = 5;
}

impl authorship::Trait for Runtime {
	type FindAuthor = session::FindAccountFromAuthorIndex<Self, Babe>;
	type UncleGenerations = UncleGenerations;
	type FilterUncle = ();
	type EventHandler = Staking;
}

type SessionHandlers = (Grandpa, Babe, ImOnline, AuthorityDiscovery);

impl_opaque_keys! {
	pub struct SessionKeys {
		#[id(key_types::GRANDPA)]
		pub grandpa: GrandpaId,
		#[id(key_types::BABE)]
		pub babe: BabeId,
		#[id(key_types::IM_ONLINE)]
		pub im_online: ImOnlineId,
	}
}

// NOTE: `SessionHandler` and `SessionKeys` are co-dependent: One key will be used for each handler.
// The number and order of items in `SessionHandler` *MUST* be the same number and order of keys in
// `SessionKeys`.
// TODO: Introduce some structure to tie these together to make it a bit less of a footgun. This
// should be easy, since OneSessionHandler trait provides the `Key` as an associated type. #2858
parameter_types! {
	pub const DisabledValidatorsThreshold: Perbill = Perbill::from_percent(17);
}

impl session::Trait for Runtime {
	type OnSessionEnding = Staking;
	type SessionHandler = SessionHandlers;
	type ShouldEndSession = Babe;
	type Event = Event;
	type Keys = SessionKeys;
	type ValidatorId = <Self as system::Trait>::AccountId;
	type ValidatorIdOf = staking::StashOf<Self>;
	type SelectInitialValidators = Staking;
	type DisabledValidatorsThreshold = DisabledValidatorsThreshold;
}

impl session::historical::Trait for Runtime {
	type FullIdentification = staking::Exposure<AccountId, Balance>;
	type FullIdentificationOf = staking::ExposureOf<Runtime>;
}

srml_staking_reward_curve::build! {
	const REWARD_CURVE: PiecewiseLinear<'static> = curve!(
		min_inflation: 0_025_000,
		max_inflation: 0_100_000,
		ideal_stake: 0_500_000,
		falloff: 0_050_000,
		max_piece_count: 40,
		test_precision: 0_005_000,
	);
}

parameter_types! {
	pub const SessionsPerEra: sr_staking_primitives::SessionIndex = 6;
	pub const BondingDuration: staking::EraIndex = 24 * 28;
	pub const RewardCurve: &'static PiecewiseLinear<'static> = &REWARD_CURVE;
}

impl staking::Trait for Runtime {
	type Currency = Balances;
	type RewardCurrency = Balances;
	type CurrencyToReward = Balance;
	type Time = Timestamp;
	type CurrencyToVote = CurrencyToVoteHandler;
	type OnRewardMinted = Treasury;
	type Event = Event;
	type Slash = Treasury; // send the slashed funds to the treasury.
	type Reward = (); // rewards are minted from the void
	type SessionsPerEra = SessionsPerEra;
	type BondingDuration = BondingDuration;
	type SessionInterface = Self;
	type RewardCurve = RewardCurve;
}

parameter_types! {
	pub const LaunchPeriod: BlockNumber = 28 * 24 * 60 * MINUTES;
	pub const VotingPeriod: BlockNumber = 28 * 24 * 60 * MINUTES;
	pub const EmergencyVotingPeriod: BlockNumber = 3 * 24 * 60 * MINUTES;
	pub const MinimumDeposit: Balance = 100 * DOLLARS;
	pub const EnactmentPeriod: BlockNumber = 30 * 24 * 60 * MINUTES;
	pub const CooloffPeriod: BlockNumber = 28 * 24 * 60 * MINUTES;
}

impl democracy::Trait for Runtime {
	type Proposal = Call;
	type Event = Event;
	type Currency = Balances;
	type EnactmentPeriod = EnactmentPeriod;
	type LaunchPeriod = LaunchPeriod;
	type VotingPeriod = VotingPeriod;
	type EmergencyVotingPeriod = EmergencyVotingPeriod;
	type MinimumDeposit = MinimumDeposit;
	/// A straight majority of the council can decide what their next motion is.
	type ExternalOrigin = collective::EnsureProportionAtLeast<_1, _2, AccountId, CouncilCollective>;
	/// A super-majority can have the next scheduled referendum be a straight majority-carries vote.
	type ExternalMajorityOrigin = collective::EnsureProportionAtLeast<_3, _4, AccountId, CouncilCollective>;
	/// A unanimous council can have the next scheduled referendum be a straight default-carries
	/// (NTB) vote.
	type ExternalDefaultOrigin = collective::EnsureProportionAtLeast<_1, _1, AccountId, CouncilCollective>;
	/// Two thirds of the technical committee can have an ExternalMajority/ExternalDefault vote
	/// be tabled immediately and with a shorter voting/enactment period.
	type FastTrackOrigin = collective::EnsureProportionAtLeast<_2, _3, AccountId, TechnicalCollective>;
	// To cancel a proposal which has been passed, 2/3 of the council must agree to it.
	type CancellationOrigin = collective::EnsureProportionAtLeast<_2, _3, AccountId, CouncilCollective>;
	// Any single technical committee member may veto a coming council proposal, however they can
	// only do it once and it lasts only for the cooloff period.
	type VetoOrigin = collective::EnsureMember<AccountId, TechnicalCollective>;
	type CooloffPeriod = CooloffPeriod;
}

type CouncilCollective = collective::Instance1;
impl collective::Trait<CouncilCollective> for Runtime {
	type Origin = Origin;
	type Proposal = Call;
	type Event = Event;
}

parameter_types! {
	pub const CandidacyBond: Balance = 10 * DOLLARS;
	pub const VotingBond: Balance = 1 * DOLLARS;
	pub const VotingFee: Balance = 2 * DOLLARS;
	pub const MinimumVotingLock: Balance = 1 * DOLLARS;
	pub const PresentSlashPerVoter: Balance = 1 * CENTS;
	pub const CarryCount: u32 = 6;
	// one additional vote should go by before an inactive voter can be reaped.
	pub const InactiveGracePeriod: VoteIndex = 1;
	pub const ElectionsVotingPeriod: BlockNumber = 2 * DAYS;
	pub const DecayRatio: u32 = 0;
}

impl elections::Trait for Runtime {
	type Event = Event;
	type Currency = Balances;
	type BadPresentation = ();
	type BadReaper = ();
	type BadVoterIndex = ();
	type LoserCandidate = ();
	type ChangeMembers = Council;
	type CandidacyBond = CandidacyBond;
	type VotingBond = VotingBond;
	type VotingFee = VotingFee;
	type MinimumVotingLock = MinimumVotingLock;
	type PresentSlashPerVoter = PresentSlashPerVoter;
	type CarryCount = CarryCount;
	type InactiveGracePeriod = InactiveGracePeriod;
	type VotingPeriod = ElectionsVotingPeriod;
	type DecayRatio = DecayRatio;
}

type TechnicalCollective = collective::Instance2;
impl collective::Trait<TechnicalCollective> for Runtime {
	type Origin = Origin;
	type Proposal = Call;
	type Event = Event;
}

impl membership::Trait<membership::Instance1> for Runtime {
	type Event = Event;
	type AddOrigin = collective::EnsureProportionMoreThan<_1, _2, AccountId, CouncilCollective>;
	type RemoveOrigin = collective::EnsureProportionMoreThan<_1, _2, AccountId, CouncilCollective>;
	type SwapOrigin = collective::EnsureProportionMoreThan<_1, _2, AccountId, CouncilCollective>;
	type ResetOrigin = collective::EnsureProportionMoreThan<_1, _2, AccountId, CouncilCollective>;
	type MembershipInitialized = TechnicalCommittee;
	type MembershipChanged = TechnicalCommittee;
}

parameter_types! {
	pub const ProposalBond: Permill = Permill::from_percent(5);
	pub const ProposalBondMinimum: Balance = 1 * DOLLARS;
	pub const SpendPeriod: BlockNumber = 1 * DAYS;
	pub const Burn: Permill = Permill::from_percent(50);
}

impl treasury::Trait for Runtime {
	type Currency = Balances;
	type ApproveOrigin = collective::EnsureMembers<_4, AccountId, CouncilCollective>;
	type RejectOrigin = collective::EnsureMembers<_2, AccountId, CouncilCollective>;
	type Event = Event;
	type MintedForSpending = ();
	type ProposalRejection = ();
	type ProposalBond = ProposalBond;
	type ProposalBondMinimum = ProposalBondMinimum;
	type SpendPeriod = SpendPeriod;
	type Burn = Burn;
}

parameter_types! {
	pub const ContractTransferFee: Balance = 1 * CENTS;
	pub const ContractCreationFee: Balance = 1 * CENTS;
	pub const ContractTransactionBaseFee: Balance = 1 * CENTS;
	pub const ContractTransactionByteFee: Balance = 10 * MILLICENTS;
	pub const ContractFee: Balance = 1 * CENTS;
	pub const TombstoneDeposit: Balance = 1 * DOLLARS;
	pub const RentByteFee: Balance = 1 * DOLLARS;
	pub const RentDepositOffset: Balance = 1000 * DOLLARS;
	pub const SurchargeReward: Balance = 150 * DOLLARS;
}

impl contracts::Trait for Runtime {
	type Currency = Balances;
	type Time = Timestamp;
	type Call = Call;
	type Event = Event;
	type DetermineContractAddress = contracts::SimpleAddressDeterminator<Runtime>;
	type ComputeDispatchFee = contracts::DefaultDispatchFeeComputor<Runtime>;
	type TrieIdGenerator = contracts::TrieIdFromParentCounter<Runtime>;
	type GasPayment = ();
	type SignedClaimHandicap = contracts::DefaultSignedClaimHandicap;
	type TombstoneDeposit = TombstoneDeposit;
	type StorageSizeOffset = contracts::DefaultStorageSizeOffset;
	type RentByteFee = RentByteFee;
	type RentDepositOffset = RentDepositOffset;
	type SurchargeReward = SurchargeReward;
	type TransferFee = ContractTransferFee;
	type CreationFee = ContractCreationFee;
	type TransactionBaseFee = ContractTransactionBaseFee;
	type TransactionByteFee = ContractTransactionByteFee;
	type ContractFee = ContractFee;
	type CallBaseFee = contracts::DefaultCallBaseFee;
	type InstantiateBaseFee = contracts::DefaultInstantiateBaseFee;
	type MaxDepth = contracts::DefaultMaxDepth;
	type MaxValueSize = contracts::DefaultMaxValueSize;
	type BlockGasLimit = contracts::DefaultBlockGasLimit;
}

impl sudo::Trait for Runtime {
	type Event = Event;
	type Proposal = Call;
}

type SubmitTransaction = TransactionSubmitter<ImOnlineId, Runtime, UncheckedExtrinsic>;

impl im_online::Trait for Runtime {
	type AuthorityId = ImOnlineId;
	type Call = Call;
	type Event = Event;
	type SubmitTransaction = SubmitTransaction;
	type ReportUnresponsiveness = Offences;
}

impl offences::Trait for Runtime {
	type Event = Event;
	type IdentificationTuple = session::historical::IdentificationTuple<Self>;
	type OnOffenceHandler = Staking;
}

impl authority_discovery::Trait for Runtime {}

impl grandpa::Trait for Runtime {
	type Event = Event;
}

parameter_types! {
	pub const WindowSize: BlockNumber = 101;
	pub const ReportLatency: BlockNumber = 1000;
}

impl finality_tracker::Trait for Runtime {
	type OnFinalizationStalled = Grandpa;
	type WindowSize = WindowSize;
	type ReportLatency = ReportLatency;
}

impl system::offchain::CreateTransaction<Runtime, UncheckedExtrinsic> for Runtime {
	type Signature = Signature;

	fn create_transaction<F: system::offchain::Signer<AccountId, Self::Signature>>(
		call: Call,
		account: AccountId,
		index: Index,
	) -> Option<(Call, <UncheckedExtrinsic as traits::Extrinsic>::SignaturePayload)> {
		let period = 1 << 8;
		let current_block = System::block_number().saturated_into::<u64>();
		let tip = 0;
		let extra: SignedExtra = (
			system::CheckVersion::<Runtime>::new(),
			system::CheckGenesis::<Runtime>::new(),
			system::CheckEra::<Runtime>::from(generic::Era::mortal(period, current_block)),
			system::CheckNonce::<Runtime>::from(index),
			system::CheckWeight::<Runtime>::new(),
			balances::TakeFees::<Runtime>::from(tip),
			Default::default(),
		);
		let raw_payload = SignedPayload::new(call, extra).ok()?;
		let signature = F::sign(account.clone(), &raw_payload)?;
		let address = Indices::unlookup(account);
		let (call, extra, _) = raw_payload.deconstruct();
		Some((call, (address, signature, extra)))
	}
}

construct_runtime!(
	pub enum Runtime where
		Block = Block,
		NodeBlock = node_primitives::Block,
		UncheckedExtrinsic = UncheckedExtrinsic
	{
		System: system::{Module, Call, Storage, Config, Event},
		Babe: babe::{Module, Call, Storage, Config, Inherent(Timestamp)},
		Timestamp: timestamp::{Module, Call, Storage, Inherent},
		Authorship: authorship::{Module, Call, Storage, Inherent},
		Indices: indices,
		Balances: balances::{default, Error},
		Staking: staking::{default, OfflineWorker},
		Session: session::{Module, Call, Storage, Event, Config<T>},
		Democracy: democracy::{Module, Call, Storage, Config, Event<T>},
		Council: collective::<Instance1>::{Module, Call, Storage, Origin<T>, Event<T>, Config<T>},
		TechnicalCommittee: collective::<Instance2>::{Module, Call, Storage, Origin<T>, Event<T>, Config<T>},
		Elections: elections::{Module, Call, Storage, Event<T>, Config<T>},
		TechnicalMembership: membership::<Instance1>::{Module, Call, Storage, Event<T>, Config<T>},
		FinalityTracker: finality_tracker::{Module, Call, Inherent},
		Grandpa: grandpa::{Module, Call, Storage, Config, Event},
		Treasury: treasury::{Module, Call, Storage, Event<T>},
		Contracts: contracts,
		Sudo: sudo,
		ImOnline: im_online::{Module, Call, Storage, Event<T>, ValidateUnsigned, Config<T>},
		AuthorityDiscovery: authority_discovery::{Module, Call, Config<T>},
		Offences: offences::{Module, Call, Storage, Event},
	}
);

/// The address format for describing accounts.
pub type Address = <Indices as StaticLookup>::Source;
/// Block header type as expected by this runtime.
pub type Header = generic::Header<BlockNumber, BlakeTwo256>;
/// Block type as expected by this runtime.
pub type Block = generic::Block<Header, UncheckedExtrinsic>;
/// A Block signed with a Justification
pub type SignedBlock = generic::SignedBlock<Block>;
/// BlockId type as expected by this runtime.
pub type BlockId = generic::BlockId<Block>;
/// The SignedExtension to the basic transaction logic.
pub type SignedExtra = (
	system::CheckVersion<Runtime>,
	system::CheckGenesis<Runtime>,
	system::CheckEra<Runtime>,
	system::CheckNonce<Runtime>,
	system::CheckWeight<Runtime>,
	balances::TakeFees<Runtime>,
	contracts::CheckBlockGasLimit<Runtime>,
);

// TODO: substrate 2.0 update - use plug extrinsic
// /// Unchecked extrinsic type as expected by this runtime.
// pub type UncheckedExtrinsic =
// 	plug_extrinsic::PlugExtrinsic<AccountId, Address, Index, Call, Signature, Doughnut>;
// /// Extrinsic type that has already been checked.
// pub type CheckedExtrinsic = plug_extrinsic::CheckedPlugExtrinsic<AccountId, Index, Call, Doughnut>;

/// Unchecked extrinsic type as expected by this runtime.
pub type UncheckedExtrinsic = generic::UncheckedExtrinsic<Address, Call, Signature, SignedExtra>;
/// The payload being signed in transactions.
pub type SignedPayload = generic::SignedPayload<Call, SignedExtra>;
/// Extrinsic type that has already been checked.
pub type CheckedExtrinsic = generic::CheckedExtrinsic<AccountId, Call, SignedExtra>;
/// Executive: handles dispatch to the various modules.
pub type Executive = executive::Executive<Runtime, Block, system::ChainContext<Runtime>, Runtime, AllModules>;

impl_runtime_apis! {
	impl client_api::Core<Block> for Runtime {
		fn version() -> RuntimeVersion {
			VERSION
		}

		fn execute_block(block: Block) {
			Executive::execute_block(block)
		}

		fn initialize_block(header: &<Block as BlockT>::Header) {
			Executive::initialize_block(header)
		}
	}

	impl client_api::Metadata<Block> for Runtime {
		fn metadata() -> OpaqueMetadata {
			Runtime::metadata().into()
		}
	}

	impl block_builder_api::BlockBuilder<Block> for Runtime {
		fn apply_extrinsic(extrinsic: <Block as BlockT>::Extrinsic) -> ApplyResult {
			Executive::apply_extrinsic(extrinsic)
		}

		fn finalize_block() -> <Block as BlockT>::Header {
			Executive::finalize_block()
		}

		fn inherent_extrinsics(data: InherentData) -> Vec<<Block as BlockT>::Extrinsic> {
			data.create_extrinsics()
		}

		fn check_inherents(block: Block, data: InherentData) -> CheckInherentsResult {
			data.check_extrinsics(&block)
		}

		fn random_seed() -> <Block as BlockT>::Hash {
			System::random_seed()
		}
	}

	impl client_api::TaggedTransactionQueue<Block> for Runtime {
		fn validate_transaction(tx: <Block as BlockT>::Extrinsic) -> TransactionValidity {
			Executive::validate_transaction(tx)
		}
	}

	impl offchain_primitives::OffchainWorkerApi<Block> for Runtime {
		fn offchain_worker(number: NumberFor<Block>) {
			Executive::offchain_worker(number)
		}
	}

	impl fg_primitives::GrandpaApi<Block> for Runtime {
		fn grandpa_authorities() -> Vec<(GrandpaId, GrandpaWeight)> {
			Grandpa::grandpa_authorities()
		}
	}

	impl babe_primitives::BabeApi<Block> for Runtime {
		fn configuration() -> babe_primitives::BabeConfiguration {
			// The choice of `c` parameter (where `1 - c` represents the
			// probability of a slot being empty), is done in accordance to the
			// slot duration and expected target block time, for safely
			// resisting network delays of maximum two seconds.
			// <https://research.web3.foundation/en/latest/polkadot/BABE/Babe/#6-practical-results>
			babe_primitives::BabeConfiguration {
				slot_duration: Babe::slot_duration(),
				epoch_length: EpochDuration::get(),
				c: PRIMARY_PROBABILITY,
				genesis_authorities: Babe::authorities(),
				randomness: Babe::randomness(),
				secondary_slots: true,
			}
		}
	}

	impl authority_discovery_primitives::AuthorityDiscoveryApi<Block> for Runtime {
		fn authorities() -> Vec<EncodedAuthorityId> {
			AuthorityDiscovery::authorities().into_iter()
				.map(|id| id.encode())
				.map(EncodedAuthorityId)
				.collect()
		}

		fn sign(payload: &Vec<u8>) -> Option<(EncodedSignature, EncodedAuthorityId)> {
			  AuthorityDiscovery::sign(payload).map(|(sig, id)| {
            (EncodedSignature(sig.encode()), EncodedAuthorityId(id.encode()))
        })
		}

		fn verify(payload: &Vec<u8>, signature: &EncodedSignature, authority_id: &EncodedAuthorityId) -> bool {
			let signature = match ImOnlineSignature::decode(&mut &signature.0[..]) {
				Ok(s) => s,
				_ => return false,
			};

			let authority_id = match ImOnlineId::decode(&mut &authority_id.0[..]) {
				Ok(id) => id,
				_ => return false,
			};

			AuthorityDiscovery::verify(payload, signature, authority_id)
		}
	}

	impl node_primitives::AccountNonceApi<Block> for Runtime {
		fn account_nonce(account: AccountId) -> Index {
			System::account_nonce(account)
		}
	}

	impl node_primitives::ContractsApi<Block> for Runtime {
		fn call(
			origin: AccountId,
			dest: AccountId,
			value: Balance,
			gas_limit: u64,
			input_data: Vec<u8>,
		) -> ContractExecResult {
			let exec_result = Contracts::bare_call(
				origin,
				dest.into(),
				value,
				gas_limit,
				input_data,
			);
			match exec_result {
				Ok(v) => ContractExecResult::Success {
					status: v.status,
					data: v.data,
				},
				Err(_) => ContractExecResult::Error,
			}
		}
	}

	impl substrate_session::SessionKeys<Block> for Runtime {
		fn generate_session_keys(seed: Option<Vec<u8>>) -> Vec<u8> {
			let seed = seed.as_ref().map(|s| rstd::str::from_utf8(&s).expect("Seed is an utf8 string"));
			SessionKeys::generate(seed)
		}
	}
}

#[cfg(test)]
mod tests {
	use super::*;
	use sr_primitives::app_crypto::RuntimeAppPublic;
	use system::offchain::SubmitSignedTransaction;

	fn is_submit_signed_transaction<T, Signer>(_arg: T) where
		T: SubmitSignedTransaction<
			Runtime,
			Call,
			Extrinsic=UncheckedExtrinsic,
			CreateTransaction=Runtime,
			Signer=Signer,
		>,
		Signer: RuntimeAppPublic + From<AccountId>,
		Signer::Signature: Into<Signature>,
	{}

	#[test]
	fn validate_bounds() {
		let x = SubmitTransaction::default();
		is_submit_signed_transaction(x);
	}
}<|MERGE_RESOLUTION|>--- conflicted
+++ resolved
@@ -27,11 +27,7 @@
 use primitives::u32_trait::{_1, _2, _3, _4};
 use node_primitives::{
 	AccountId, AccountIndex, Balance, BlockNumber, Hash, Index,
-<<<<<<< HEAD
-	Moment, Signature, ContractExecResult,
-=======
-	Moment, Signature, Doughnut
->>>>>>> 8d56aa31
+	Moment, Signature, ContractExecResult, Doughnut,
 };
 use babe_primitives::{AuthorityId as BabeId};
 use grandpa::fg_primitives;
