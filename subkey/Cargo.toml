--- conflicted
+++ resolved
@@ -17,11 +17,7 @@
 schnorrkel = "0.1.1"
 hex = "0.3"
 hex-literal = "0.2"
-<<<<<<< HEAD
-parity-codec = "3.5.4"
-=======
 parity-codec = "4.1.1"
->>>>>>> c9a1c36f
 
 [features]
 bench = []