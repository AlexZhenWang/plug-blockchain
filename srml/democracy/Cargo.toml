--- conflicted
+++ resolved
@@ -7,11 +7,7 @@
 [dependencies]
 serde = { version = "1.0", optional = true, features = ["derive"] }
 safe-mix = { version = "1.0", default-features = false}
-<<<<<<< HEAD
-parity-codec = { version = "3.5.4", default-features = false, features = ["derive"] }
-=======
 parity-codec = { version = "4.1.1", default-features = false, features = ["derive"] }
->>>>>>> c9a1c36f
 rstd = { package = "sr-std", path = "../../core/sr-std", default-features = false }
 runtime_io = { package = "sr-io", path = "../../core/sr-io", default-features = false }
 primitives = { package = "sr-primitives", path = "../../core/sr-primitives", default-features = false }
