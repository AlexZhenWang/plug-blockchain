// Copyright 2017-2019 Parity Technologies (UK) Ltd.
// This file is part of Substrate.

// Substrate is free software: you can redistribute it and/or modify
// it under the terms of the GNU General Public License as published by
// the Free Software Foundation, either version 3 of the License, or
// (at your option) any later version.

// Substrate is distributed in the hope that it will be useful,
// but WITHOUT ANY WARRANTY; without even the implied warranty of
// MERCHANTABILITY or FITNESS FOR A PARTICULAR PURPOSE.  See the
// GNU General Public License for more details.

// You should have received a copy of the GNU General Public License
// along with Substrate.  If not, see <http://www.gnu.org/licenses/>.

//! # System Module
//!
//! The System module provides low-level access to core types and cross-cutting utilities.
//! It acts as the base layer for other SRML modules to interact with the Substrate framework components.
//!
//! - [`system::Trait`](./trait.Trait.html)
//!
//! ## Overview
//!
//! The System module defines the core data types used in a Substrate runtime.
//! It also provides several utility functions (see [`Module`](./struct.Module.html)) for other runtime modules.
//!
//! In addition, it manages the storage items for extrinsics data, indexes, event records, and digest items,
//! among other things that support the execution of the current block.
//!
//! It also handles low-level tasks like depositing logs, basic set up and take down of
//! temporary storage entries, and access to previous block hashes.
//!
//! ## Interface
//!
//! ### Dispatchable Functions
//!
//! The System module does not implement any dispatchable functions.
//!
//! ### Public Functions
//!
//! See the [`Module`](./struct.Module.html) struct for details of publicly available functions.
//!
//! ## Usage
//!
//! ### Prerequisites
//!
//! Import the System module and derive your module's configuration trait from the system trait.
//!
//! ### Example - Get random seed and extrinsic count for the current block
//!
//! ```
//! use srml_support::{decl_module, dispatch::Result};
//! use srml_system::{self as system, ensure_signed};
//!
//! pub trait Trait: system::Trait {}
//!
//! decl_module! {
//! 	pub struct Module<T: Trait> for enum Call where origin: T::Origin {
//! 		pub fn system_module_example(origin) -> Result {
//! 			let _sender = ensure_signed(origin)?;
//! 			let _random_seed = <system::Module<T>>::random_seed();
//! 			let _extrinsic_count = <system::Module<T>>::extrinsic_count();
//! 			Ok(())
//! 		}
//! 	}
//! }
//! # fn main() { }
//! ```

#![cfg_attr(not(feature = "std"), no_std)]

#[cfg(feature = "std")]
use serde::Serialize;
use rstd::prelude::*;
#[cfg(any(feature = "std", test))]
use rstd::map;
use primitives::{generic, traits::{self, CheckEqual, SimpleArithmetic,
	SimpleBitOps, Hash, Member, MaybeDisplay, EnsureOrigin, CurrentHeight, BlockNumberToHash,
	MaybeSerializeDebugButNotDeserialize, MaybeSerializeDebug, StaticLookup, One, Bounded, Lookup,
}};
#[cfg(any(feature = "std", test))]
use primitives::traits::Zero;
use substrate_primitives::storage::well_known_keys;
use srml_support::{
	storage, decl_module, decl_event, decl_storage, StorageDoubleMap, StorageValue,
	StorageMap, Parameter, for_each_tuple, traits::Contains,
	additional_traits::DispatchVerifier as DispatchVerifierT,
};
use safe_mix::TripletMix;
use parity_codec::{Encode, Decode};
use crate::{self as system};

#[cfg(any(feature = "std", test))]
use runtime_io::{twox_128, TestExternalities, Blake2Hasher};

#[cfg(any(feature = "std", test))]
use substrate_primitives::ChangesTrieConfiguration;

/// Handler for when a new account has been created.
pub trait OnNewAccount<AccountId> {
	/// A new account `who` has been registered.
	fn on_new_account(who: &AccountId);
}

macro_rules! impl_on_new_account {
	() => (
		impl<AccountId> OnNewAccount<AccountId> for () {
			fn on_new_account(_: &AccountId) {}
		}
	);

	( $($t:ident)* ) => {
		impl<AccountId, $($t: OnNewAccount<AccountId>),*> OnNewAccount<AccountId> for ($($t,)*) {
			fn on_new_account(who: &AccountId) {
				$($t::on_new_account(who);)*
			}
		}
	}
}

for_each_tuple!(impl_on_new_account);

/// Determiner to say whether a given account is unused.
pub trait IsDeadAccount<AccountId> {
	/// Is the given account dead?
	fn is_dead_account(who: &AccountId) -> bool;
}

impl<AccountId> IsDeadAccount<AccountId> for () {
	fn is_dead_account(_who: &AccountId) -> bool {
		true
	}
}

/// Compute the trie root of a list of extrinsics.
pub fn extrinsics_root<H: Hash, E: parity_codec::Encode>(extrinsics: &[E]) -> H::Output {
	extrinsics_data_root::<H>(extrinsics.iter().map(parity_codec::Encode::encode).collect())
}

/// Compute the trie root of a list of extrinsics.
pub fn extrinsics_data_root<H: Hash>(xts: Vec<Vec<u8>>) -> H::Output {
	let xts = xts.iter().map(Vec::as_slice).collect::<Vec<_>>();
	H::enumerated_trie_root(&xts)
}

pub trait Trait: 'static + Eq + Clone {
	/// The aggregated `Origin` type used by dispatchable calls.
	type Origin: Into<Result<RawOrigin<Self::AccountId>, Self::Origin>> + From<RawOrigin<Self::AccountId>>;

	/// Account index (aka nonce) type. This stores the number of previous transactions associated with a sender
	/// account.
	type Index:
		Parameter + Member + MaybeSerializeDebugButNotDeserialize + Default + MaybeDisplay + SimpleArithmetic + Copy;

	/// The block number type used by the runtime.
	type BlockNumber:
		Parameter + Member + MaybeSerializeDebug + MaybeDisplay + SimpleArithmetic + Default + Bounded + Copy
		+ rstd::hash::Hash;

	/// The output of the `Hashing` function.
	type Hash:
		Parameter + Member + MaybeSerializeDebug + MaybeDisplay + SimpleBitOps + Default + Copy + CheckEqual
		+ rstd::hash::Hash + AsRef<[u8]> + AsMut<[u8]>;

	/// The hashing system (algorithm) being used in the runtime (e.g. Blake2).
	type Hashing: Hash<Output = Self::Hash>;

	/// The user account identifier type for the runtime.
	type AccountId: Parameter + Member + MaybeSerializeDebug + MaybeDisplay + Ord + Default;

	/// Converting trait to take a source type and convert to `AccountId`.
	///
	/// Used to define the type and conversion mechanism for referencing accounts in transactions. It's perfectly
	/// reasonable for this to be an identity conversion (with the source type being `AccountId`), but other modules
	/// (e.g. Indices module) may provide more functional/efficient alternatives.
	type Lookup: StaticLookup<Target = Self::AccountId>;

	/// The block header.
	type Header: Parameter + traits::Header<
		Number = Self::BlockNumber,
		Hash = Self::Hash,
	>;

	/// The aggregated event type of the runtime.
	type Event: Parameter + Member + From<Event>;
<<<<<<< HEAD

	/// A piece of information that can be part of the digest (as a digest item).
	type Log: From<Log<Self>> + Into<DigestItemOf<Self>>;

	/// The runtime doughnut type
	type Doughnut: Decode;

	/// A type which verifies a doughnut to dispatch a runtime call
	type DispatchVerifier: DispatchVerifierT<Self::Doughnut>;
=======
>>>>>>> c9a1c36f
}

pub type DigestOf<T> = generic::Digest<<T as Trait>::Hash>;
pub type DigestItemOf<T> = generic::DigestItem<<T as Trait>::Hash>;

pub type Key = Vec<u8>;
pub type KeyValue = (Vec<u8>, Vec<u8>);

decl_module! {
	pub struct Module<T: Trait> for enum Call where origin: T::Origin {
		/// Deposits an event into this block's event record.
		pub fn deposit_event(event: T::Event) {
			Self::deposit_event_indexed(&[], event);
		}

		/// Make some on-chain remark.
		fn remark(origin, _remark: Vec<u8>) {
			ensure_signed(origin)?;
		}

		/// Set the number of pages in the WebAssembly environment's heap.
		fn set_heap_pages(pages: u64) {
			storage::unhashed::put_raw(well_known_keys::HEAP_PAGES, &pages.encode());
		}

		/// Set the new code.
		pub fn set_code(new: Vec<u8>) {
			storage::unhashed::put_raw(well_known_keys::CODE, &new);
		}

		/// Set some items of storage.
		fn set_storage(items: Vec<KeyValue>) {
			for i in &items {
				storage::unhashed::put_raw(&i.0, &i.1);
			}
		}

		/// Kill some items from storage.
		fn kill_storage(keys: Vec<Key>) {
			for key in &keys {
				storage::unhashed::kill(&key);
			}
		}
	}
}

/// A phase of a block's execution.
#[derive(Encode, Decode)]
#[cfg_attr(feature = "std", derive(Serialize, PartialEq, Eq, Clone, Debug))]
pub enum Phase {
	/// Applying an extrinsic.
	ApplyExtrinsic(u32),
	/// The end.
	Finalization,
}

/// Record of an event happening.
#[derive(Encode, Decode)]
#[cfg_attr(feature = "std", derive(Serialize, PartialEq, Eq, Clone, Debug))]
pub struct EventRecord<E: Parameter + Member, T> {
	/// The phase of the block it happened in.
	pub phase: Phase,
	/// The event itself.
	pub event: E,
	/// The list of the topics this event has.
	pub topics: Vec<T>,
}

decl_event!(
	/// Event for the System module.
	pub enum Event {
		/// An extrinsic completed successfully.
		ExtrinsicSuccess,
		/// An extrinsic failed.
		ExtrinsicFailed,
	}
);

/// Origin for the System module.
#[derive(PartialEq, Eq, Clone)]
#[cfg_attr(feature = "std", derive(Debug))]
pub enum RawOrigin<AccountId> {
	/// The system itself ordained this dispatch to happen: this is the highest privilege level.
	Root,
	/// It is signed by some public key and we provide the `AccountId`.
	Signed(AccountId),
	/// It is signed by nobody, can be either:
	/// * included and agreed upon by the validators anyway,
	/// * or unsigned transaction validated by a module.
	None,
}

impl<AccountId> From<Option<AccountId>> for RawOrigin<AccountId> {
	fn from(s: Option<AccountId>) -> RawOrigin<AccountId> {
		match s {
			Some(who) => RawOrigin::Signed(who),
			None => RawOrigin::None,
		}
	}
}

/// Exposed trait-generic origin type.
pub type Origin<T> = RawOrigin<<T as Trait>::AccountId>;

// Create a Hash with 69 for each byte,
// only used to build genesis config.
#[cfg(feature = "std")]
fn hash69<T: AsMut<[u8]> + Default>() -> T {
	let mut h = T::default();
	h.as_mut().iter_mut().for_each(|byte| *byte = 69);
	h
}

/// This type alias represents an index of an event.
///
/// We use `u32` here because this index is used as index for `Events<T>`
/// which can't contain more than `u32::max_value()` items.
type EventIndex = u32;

decl_storage! {
	trait Store for Module<T: Trait> as System {
		/// Extrinsics nonce for accounts.
		pub AccountNonce get(account_nonce): map T::AccountId => T::Index;
		/// Total extrinsics count for the current block.
		ExtrinsicCount: Option<u32>;
		/// Total weight for all extrinsics put together, for the current block.
		AllExtrinsicsWeight: Option<u32>;
		/// Map of block numbers to block hashes.
		pub BlockHash get(block_hash) build(|_| vec![(T::BlockNumber::zero(), hash69())]): map T::BlockNumber => T::Hash;
		/// Extrinsics data for the current block (maps an extrinsic's index to its data).
		ExtrinsicData get(extrinsic_data): map u32 => Vec<u8>;
		/// Series of block headers from the last 81 blocks that acts as random seed material. This is arranged as a
		/// ring buffer with the `i8` prefix being the index into the `Vec` of the oldest hash.
		RandomMaterial get(random_material): (i8, Vec<T::Hash>);
		/// The current block number being processed. Set by `execute_block`.
		Number get(block_number) build(|_| 1.into()): T::BlockNumber;
		/// Hash of the previous block.
		ParentHash get(parent_hash) build(|_| hash69()): T::Hash;
		/// Extrinsics root of the current block, also part of the block header.
		ExtrinsicsRoot get(extrinsics_root): T::Hash;
		/// Digest of the current block, also part of the block header.
		Digest get(digest): DigestOf<T>;
		/// Events deposited for the current block.
		Events get(events): Vec<EventRecord<T::Event, T::Hash>>;
		/// The number of events in the `Events<T>` list.
		EventCount get(event_count): EventIndex;

		// TODO: https://github.com/paritytech/substrate/issues/2553
		// Possibly, we can improve it by using something like:
		// `Option<(BlockNumber, Vec<EventIndex>)>`, however in this case we won't be able to use
		// `EventTopics::append`.

		/// Mapping between a topic (represented by T::Hash) and a vector of indexes
		/// of events in the `<Events<T>>` list.
		///
		/// The first key serves no purpose. This field is declared as double_map just
		/// for convenience of using `remove_prefix`.
		///
		/// All topic vectors have deterministic storage locations depending on the topic. This
		/// allows light-clients to leverage the changes trie storage tracking mechanism and
		/// in case of changes fetch the list of events of interest.
		///
		/// The value has the type `(T::BlockNumber, EventIndex)` because if we used only just
		/// the `EventIndex` then in case if the topic has the same contents on the next block
		/// no notification will be triggered thus the event might be lost.
		EventTopics get(event_topics): double_map hasher(blake2_256) (), blake2_256(T::Hash)
			=> Vec<(T::BlockNumber, EventIndex)>;
	}
	add_extra_genesis {
		config(changes_trie_config): Option<ChangesTrieConfiguration>;
		#[serde(with = "substrate_primitives::bytes")]
		config(code): Vec<u8>;

		build(|storage: &mut primitives::StorageOverlay, _: &mut primitives::ChildrenStorageOverlay, config: &GenesisConfig| {
			use parity_codec::Encode;

			storage.insert(well_known_keys::CODE.to_vec(), config.code.clone());
			storage.insert(well_known_keys::EXTRINSIC_INDEX.to_vec(), 0u32.encode());

			if let Some(ref changes_trie_config) = config.changes_trie_config {
				storage.insert(
					well_known_keys::CHANGES_TRIE_CONFIG.to_vec(),
					changes_trie_config.encode());
			}
		});
	}
}

pub struct EnsureRoot<AccountId>(::rstd::marker::PhantomData<AccountId>);
impl<
	O: Into<Result<RawOrigin<AccountId>, O>> + From<RawOrigin<AccountId>>,
	AccountId,
> EnsureOrigin<O> for EnsureRoot<AccountId> {
	type Success = ();
	fn try_origin(o: O) -> Result<Self::Success, O> {
		o.into().and_then(|o| match o {
			RawOrigin::Root => Ok(()),
			r => Err(O::from(r)),
		})
	}
}

pub struct EnsureSigned<AccountId>(::rstd::marker::PhantomData<AccountId>);
impl<
	O: Into<Result<RawOrigin<AccountId>, O>> + From<RawOrigin<AccountId>>,
	AccountId,
> EnsureOrigin<O> for EnsureSigned<AccountId> {
	type Success = AccountId;
	fn try_origin(o: O) -> Result<Self::Success, O> {
		o.into().and_then(|o| match o {
			RawOrigin::Signed(who) => Ok(who),
			r => Err(O::from(r)),
		})
	}
}

pub struct EnsureSignedBy<Who, AccountId>(::rstd::marker::PhantomData<(Who, AccountId)>);
impl<
	O: Into<Result<RawOrigin<AccountId>, O>> + From<RawOrigin<AccountId>>,
	Who: Contains<AccountId>,
	AccountId: PartialEq + Clone,
> EnsureOrigin<O> for EnsureSignedBy<Who, AccountId> {
	type Success = AccountId;
	fn try_origin(o: O) -> Result<Self::Success, O> {
		o.into().and_then(|o| match o {
			RawOrigin::Signed(ref who) if Who::contains(who) => Ok(who.clone()),
			r => Err(O::from(r)),
		})
	}
}

pub struct EnsureNone<AccountId>(::rstd::marker::PhantomData<AccountId>);
impl<
	O: Into<Result<RawOrigin<AccountId>, O>> + From<RawOrigin<AccountId>>,
	AccountId,
> EnsureOrigin<O> for EnsureNone<AccountId> {
	type Success = ();
	fn try_origin(o: O) -> Result<Self::Success, O> {
		o.into().and_then(|o| match o {
			RawOrigin::None => Ok(()),
			r => Err(O::from(r)),
		})
	}
}

pub struct EnsureNever<T>(::rstd::marker::PhantomData<T>);
impl<O, T> EnsureOrigin<O> for EnsureNever<T> {
	type Success = T;
	fn try_origin(o: O) -> Result<Self::Success, O> {
		Err(o)
	}
}

/// Ensure that the origin `o` represents a signed extrinsic (i.e. transaction).
/// Returns `Ok` with the account that signed the extrinsic or an `Err` otherwise.
pub fn ensure_signed<OuterOrigin, AccountId>(o: OuterOrigin) -> Result<AccountId, &'static str>
	where OuterOrigin: Into<Result<RawOrigin<AccountId>, OuterOrigin>>
{
	match o.into() {
		Ok(RawOrigin::Signed(t)) => Ok(t),
		_ => Err("bad origin: expected to be a signed origin"),
	}
}

/// Ensure that the origin `o` represents the root. Returns `Ok` or an `Err` otherwise.
pub fn ensure_root<OuterOrigin, AccountId>(o: OuterOrigin) -> Result<(), &'static str>
	where OuterOrigin: Into<Result<RawOrigin<AccountId>, OuterOrigin>>
{
	match o.into() {
		Ok(RawOrigin::Root) => Ok(()),
		_ => Err("bad origin: expected to be a root origin"),
	}
}

/// Ensure that the origin `o` represents an unsigned extrinsic. Returns `Ok` or an `Err` otherwise.
pub fn ensure_none<OuterOrigin, AccountId>(o: OuterOrigin) -> Result<(), &'static str>
	where OuterOrigin: Into<Result<RawOrigin<AccountId>, OuterOrigin>>
{
	match o.into() {
		Ok(RawOrigin::None) => Ok(()),
		_ => Err("bad origin: expected to be no origin"),
	}
}

impl<T: Trait> Module<T> {
	/// Deposits an event into this block's event record adding this event
	/// to the corresponding topic indexes.
	///
	/// This will update storage entries that correspond to the specified topics.
	/// It is expected that light-clients could subscribe to this topics.
	pub fn deposit_event_indexed(topics: &[T::Hash], event: T::Event) {
		let extrinsic_index = Self::extrinsic_index();
		let phase = extrinsic_index.map_or(Phase::Finalization, |c| Phase::ApplyExtrinsic(c));
		let event = EventRecord {
			phase,
			event,
			topics: topics.iter().cloned().collect::<Vec<_>>(),
		};

		// Index of the to be added event.
		let event_idx = {
			let old_event_count = EventCount::get();
			let new_event_count = match old_event_count.checked_add(1) {
				// We've reached the maximum number of events at this block, just
				// don't do anything and leave the event_count unaltered.
				None => return,
				Some(nc) => nc,
			};
			EventCount::put(new_event_count);
			old_event_count
		};

		// Appending can only fail if `Events<T>` can not be decoded or
		// when we try to insert more than `u32::max_value()` events.
		//
		// We perform early return if we've reached the maximum capacity of the event list,
		// so `Events<T>` seems to be corrupted. Also, this has happened after the start of execution
		// (since the event list is cleared at the block initialization).
		if <Events<T>>::append(&[event]).is_err() {
			// The most sensible thing to do here is to just ignore this event and wait until the
			// new block.
			return;
		}

		let block_no = Self::block_number();
		for topic in topics {
			// The same applies here.
			if <EventTopics<T>>::append(&(), topic, &[(block_no, event_idx)]).is_err() {
				return;
			}
		}
	}

	/// Gets the index of extrinsic that is currently executing.
	pub fn extrinsic_index() -> Option<u32> {
		storage::unhashed::get(well_known_keys::EXTRINSIC_INDEX)
	}

	/// Gets extrinsics count.
	pub fn extrinsic_count() -> u32 {
		ExtrinsicCount::get().unwrap_or_default()
	}

	/// Gets a total weight of all executed extrinsics.
	pub fn all_extrinsics_weight() -> u32 {
		AllExtrinsicsWeight::get().unwrap_or_default()
	}

	/// Start the execution of a particular block.
	pub fn initialize(
		number: &T::BlockNumber,
		parent_hash: &T::Hash,
		txs_root: &T::Hash,
		digest: &DigestOf<T>,
	) {
		// populate environment
		storage::unhashed::put(well_known_keys::EXTRINSIC_INDEX, &0u32);
		<Number<T>>::put(number);
		<Digest<T>>::put(digest);
		<ParentHash<T>>::put(parent_hash);
		<BlockHash<T>>::insert(*number - One::one(), parent_hash);
		<ExtrinsicsRoot<T>>::put(txs_root);
		<RandomMaterial<T>>::mutate(|&mut(ref mut index, ref mut values)| if values.len() < 81 {
			values.push(parent_hash.clone())
		} else {
			values[*index as usize] = parent_hash.clone();
			*index = (*index + 1) % 81;
		});
		<Events<T>>::kill();
		EventCount::kill();
		<EventTopics<T>>::remove_prefix(&());
	}

	/// Remove temporary "environment" entries in storage.
	pub fn finalize() -> T::Header {
		ExtrinsicCount::kill();
		AllExtrinsicsWeight::kill();

		let number = <Number<T>>::take();
		let parent_hash = <ParentHash<T>>::take();
		let mut digest = <Digest<T>>::take();
		let extrinsics_root = <ExtrinsicsRoot<T>>::take();
		let storage_root = T::Hashing::storage_root();
		let storage_changes_root = T::Hashing::storage_changes_root(parent_hash);

		// we can't compute changes trie root earlier && put it to the Digest
		// because it will include all currently existing temporaries.
		if let Some(storage_changes_root) = storage_changes_root {
			let item = generic::DigestItem::ChangesTrieRoot(storage_changes_root);
			digest.push(item);
		}

		// The following fields
		//
		// - <Events<T>>
		// - <EventCount<T>>
		// - <EventTopics<T>>
		//
		// stay to be inspected by the client and will be cleared by `Self::initialize`.

		<T::Header as traits::Header>::new(number, extrinsics_root, storage_root, parent_hash, digest)
	}

	/// Deposits a log and ensures it matches the block's log data.
	pub fn deposit_log(item: DigestItemOf<T>) {
		let mut l = <Digest<T>>::get();
		l.push(item);
		<Digest<T>>::put(l);
	}

	/// Get the basic externalities for this module, useful for tests.
	#[cfg(any(feature = "std", test))]
	pub fn externalities() -> TestExternalities<Blake2Hasher> {
		TestExternalities::new(map![
			twox_128(&<BlockHash<T>>::key_for(T::BlockNumber::zero())).to_vec() => [69u8; 32].encode(),
			twox_128(<Number<T>>::key()).to_vec() => T::BlockNumber::one().encode(),
			twox_128(<ParentHash<T>>::key()).to_vec() => [69u8; 32].encode()
		])
	}

	/// Set the block number to something in particular. Can be used as an alternative to
	/// `initialize` for tests that don't need to bother with the other environment entries.
	#[cfg(any(feature = "std", test))]
	pub fn set_block_number(n: T::BlockNumber) {
		<Number<T>>::put(n);
	}

	/// Sets the index of extrinsic that is currently executing.
	#[cfg(any(feature = "std", test))]
	pub fn set_extrinsic_index(extrinsic_index: u32) {
		storage::unhashed::put(well_known_keys::EXTRINSIC_INDEX, &extrinsic_index)
	}

	/// Set the parent hash number to something in particular. Can be used as an alternative to
	/// `initialize` for tests that don't need to bother with the other environment entries.
	#[cfg(any(feature = "std", test))]
	pub fn set_parent_hash(n: T::Hash) {
		<ParentHash<T>>::put(n);
	}

	/// Get the basic random seed.
	///
	/// In general you won't want to use this, but rather `Self::random` which
	/// allows you to give a subject for the random result and whose value will
	/// be independently low-influence random from any other such seeds.
	pub fn random_seed() -> T::Hash {
		Self::random(&[][..])
	}

	/// Get a low-influence "random" value.
	///
	/// Being a deterministic block chain, real randomness is difficult to come
	/// by. This gives you something that approximates it. `subject` is a
	/// context identifier and allows you to get a different result to other
	/// callers of this function; use it like `random(&b"my context"[..])`.
	///
	/// This is initially implemented through a low-influence "triplet mix"
	/// convolution of previous block hash values. In the future it will be
	/// generated from a secure verifiable random function (VRF).
	///
	/// ### Security Notes
	///
	/// This randomness uses a low-influence function, drawing upon the block
	/// hashes from the previous 81 blocks. Its result for any given subject
	/// will be known in advance by the block producer of this block (and,
	/// indeed, anyone who knows the block's `parent_hash`). However, it is
	/// mostly impossible for the producer of this block *alone* to influence
	/// the value of this hash. A sizable minority of dishonest and coordinating
	/// block producers would be required in order to affect this value. If that
	/// is an insufficient security guarantee then two things can be used to
	/// improve this randomness:
	///
	/// - Name, in advance, the block number whose random value will be used;
	///   ensure your module retains a buffer of previous random values for its
	///   subject and then index into these in order to obviate the ability of
	///   your user to look up the parent hash and choose when to transact based
	///   upon it.
	/// - Require your user to first commit to an additional value by first
	///   posting its hash. Require them to reveal the value to determine the
	///   final result, hashing it with the output of this random function. This
	///   reduces the ability of a cabal of block producers from conspiring
	///   against individuals.
	///
	/// WARNING: Hashing the result of this function will remove any
	/// low-influnce properties it has and mean that all bits of the resulting
	/// value are entirely manipulatable by the author of the parent block, who
	/// can determine the value of `parent_hash`.
	pub fn random(subject: &[u8]) -> T::Hash {
		let (index, hash_series) = <RandomMaterial<T>>::get();
		if hash_series.len() > 0 {
			// Always the case after block 1 is initialised.
			hash_series.iter()
				.cycle()
				.skip(index as usize)
				.take(81)
				.enumerate()
				.map(|(i, h)| (i as i8, subject, h).using_encoded(T::Hashing::hash))
				.triplet_mix()
		} else {
			T::Hash::default()
		}
	}

	/// Increment a particular account's nonce by 1.
	pub fn inc_account_nonce(who: &T::AccountId) {
		<AccountNonce<T>>::insert(who, Self::account_nonce(who) + T::Index::one());
	}

	/// Note what the extrinsic data of the current extrinsic index is. If this
	/// is called, then ensure `derive_extrinsics` is also called before
	/// block-building is completed.
	///
	/// NOTE: This function is called only when the block is being constructed locally.
	/// `execute_block` doesn't note any extrinsics.
	pub fn note_extrinsic(encoded_xt: Vec<u8>) {
		ExtrinsicData::insert(Self::extrinsic_index().unwrap_or_default(), encoded_xt);
	}

	/// To be called immediately after an extrinsic has been applied.
	pub fn note_applied_extrinsic(r: &Result<(), &'static str>, encoded_len: u32) {
		Self::deposit_event(match r {
			Ok(_) => Event::ExtrinsicSuccess,
			Err(_) => Event::ExtrinsicFailed,
		}.into());

		let next_extrinsic_index = Self::extrinsic_index().unwrap_or_default() + 1u32;
		let total_length = encoded_len.saturating_add(Self::all_extrinsics_weight());

		storage::unhashed::put(well_known_keys::EXTRINSIC_INDEX, &next_extrinsic_index);
		AllExtrinsicsWeight::put(&total_length);
	}

	/// To be called immediately after `note_applied_extrinsic` of the last extrinsic of the block
	/// has been called.
	pub fn note_finished_extrinsics() {
		let extrinsic_index: u32 = storage::unhashed::take(well_known_keys::EXTRINSIC_INDEX).unwrap_or_default();
		ExtrinsicCount::put(extrinsic_index);
	}

	/// Remove all extrinsic data and save the extrinsics trie root.
	pub fn derive_extrinsics() {
		let extrinsics = (0..ExtrinsicCount::get().unwrap_or_default()).map(ExtrinsicData::take).collect();
		let xts_root = extrinsics_data_root::<T::Hashing>(extrinsics);
		<ExtrinsicsRoot<T>>::put(xts_root);
	}
}

pub struct ChainContext<T>(::rstd::marker::PhantomData<T>);
impl<T> Default for ChainContext<T> {
	fn default() -> Self {
		ChainContext(::rstd::marker::PhantomData)
	}
}

impl<T: Trait> Lookup for ChainContext<T> {
	type Source = <T::Lookup as StaticLookup>::Source;
	type Target = <T::Lookup as StaticLookup>::Target;
	fn lookup(&self, s: Self::Source) -> rstd::result::Result<Self::Target, &'static str> {
		<T::Lookup as StaticLookup>::lookup(s)
	}
}

impl<T: Trait> CurrentHeight for ChainContext<T> {
	type BlockNumber = T::BlockNumber;
	fn current_height(&self) -> Self::BlockNumber {
		<Module<T>>::block_number()
	}
}

impl<T: Trait> BlockNumberToHash for ChainContext<T> {
	type BlockNumber = T::BlockNumber;
	type Hash = T::Hash;
	fn block_number_to_hash(&self, n: Self::BlockNumber) -> Option<Self::Hash> {
		Some(<Module<T>>::block_hash(n))
	}
}

#[cfg(test)]
mod tests {
	use super::*;
	use runtime_io::with_externalities;
	use substrate_primitives::H256;
	use primitives::{traits::{BlakeTwo256, IdentityLookup}, testing::Header};
	use srml_support::impl_outer_origin;

	impl_outer_origin!{
		pub enum Origin for Test where system = super {}
	}

	#[derive(Clone, Eq, PartialEq)]
	pub struct Test;
	impl Trait for Test {
		type Origin = Origin;
		type Index = u64;
		type BlockNumber = u64;
		type Hash = H256;
		type Hashing = BlakeTwo256;
		type AccountId = u64;
		type Lookup = IdentityLookup<Self::AccountId>;
		type Header = Header;
		type Event = u16;
<<<<<<< HEAD
		type Log = DigestItem;
		type Doughnut = ();
		type DispatchVerifier = ();
=======
>>>>>>> c9a1c36f
	}

	impl From<Event> for u16 {
		fn from(e: Event) -> u16 {
			match e {
				Event::ExtrinsicSuccess => 100,
				Event::ExtrinsicFailed => 101,
			}
		}
	}

	type System = Module<Test>;

	fn new_test_ext() -> runtime_io::TestExternalities<Blake2Hasher> {
		GenesisConfig::default().build_storage::<Test>().unwrap().0.into()
	}

	#[test]
	fn origin_works() {
		let o = Origin::from(RawOrigin::<u64>::Signed(1u64));
		let x: Result<RawOrigin<u64>, Origin> = o.into();
		assert_eq!(x, Ok(RawOrigin::<u64>::Signed(1u64)));
	}

	#[test]
	fn deposit_event_should_work() {
		with_externalities(&mut new_test_ext(), || {
			System::initialize(&1, &[0u8; 32].into(), &[0u8; 32].into(), &Default::default());
			System::note_finished_extrinsics();
			System::deposit_event(1u16);
			System::finalize();
			assert_eq!(
				System::events(),
				vec![
					EventRecord {
						phase: Phase::Finalization,
						event: 1u16,
						topics: vec![],
					}
				]
			);

			System::initialize(&2, &[0u8; 32].into(), &[0u8; 32].into(), &Default::default());
			System::deposit_event(42u16);
			System::note_applied_extrinsic(&Ok(()), 0);
			System::note_applied_extrinsic(&Err(""), 0);
			System::note_finished_extrinsics();
			System::deposit_event(3u16);
			System::finalize();
			assert_eq!(System::events(), vec![
				EventRecord { phase: Phase::ApplyExtrinsic(0), event: 42u16, topics: vec![] },
				EventRecord { phase: Phase::ApplyExtrinsic(0), event: 100u16, topics: vec![] },
				EventRecord { phase: Phase::ApplyExtrinsic(1), event: 101u16, topics: vec![] },
				EventRecord { phase: Phase::Finalization, event: 3u16, topics: vec![] }
			]);
		});
	}

	#[test]
	fn deposit_event_topics() {
		with_externalities(&mut new_test_ext(), || {
			const BLOCK_NUMBER: u64 = 1;

			System::initialize(&BLOCK_NUMBER, &[0u8; 32].into(), &[0u8; 32].into(), &Default::default());
			System::note_finished_extrinsics();

			let topics = vec![
				H256::repeat_byte(1),
				H256::repeat_byte(2),
				H256::repeat_byte(3),
			];

			// We deposit a few events with different sets of topics.
			System::deposit_event_indexed(&topics[0..3], 1u16);
			System::deposit_event_indexed(&topics[0..1], 2u16);
			System::deposit_event_indexed(&topics[1..2], 3u16);

			System::finalize();

			// Check that topics are reflected in the event record.
			assert_eq!(
				System::events(),
				vec![
					EventRecord {
						phase: Phase::Finalization,
						event: 1u16,
						topics: topics[0..3].to_vec(),
					},
					EventRecord {
						phase: Phase::Finalization,
						event: 2u16,
						topics: topics[0..1].to_vec(),
					},
					EventRecord {
						phase: Phase::Finalization,
						event: 3u16,
						topics: topics[1..2].to_vec(),
					}
				]
			);

			// Check that the topic-events mapping reflects the deposited topics.
			// Note that these are indexes of the events.
			assert_eq!(
				System::event_topics(&(), &topics[0]),
				vec![(BLOCK_NUMBER, 0), (BLOCK_NUMBER, 1)],
			);
			assert_eq!(
				System::event_topics(&(), &topics[1]),
				vec![(BLOCK_NUMBER, 0), (BLOCK_NUMBER, 2)],
			);
			assert_eq!(
				System::event_topics(&(), &topics[2]),
				vec![(BLOCK_NUMBER, 0)],
			);
		});
	}
}<|MERGE_RESOLUTION|>--- conflicted
+++ resolved
@@ -185,18 +185,12 @@
 
 	/// The aggregated event type of the runtime.
 	type Event: Parameter + Member + From<Event>;
-<<<<<<< HEAD
-
-	/// A piece of information that can be part of the digest (as a digest item).
-	type Log: From<Log<Self>> + Into<DigestItemOf<Self>>;
 
 	/// The runtime doughnut type
 	type Doughnut: Decode;
 
 	/// A type which verifies a doughnut to dispatch a runtime call
 	type DispatchVerifier: DispatchVerifierT<Self::Doughnut>;
-=======
->>>>>>> c9a1c36f
 }
 
 pub type DigestOf<T> = generic::Digest<<T as Trait>::Hash>;
@@ -798,12 +792,8 @@
 		type Lookup = IdentityLookup<Self::AccountId>;
 		type Header = Header;
 		type Event = u16;
-<<<<<<< HEAD
-		type Log = DigestItem;
 		type Doughnut = ();
 		type DispatchVerifier = ();
-=======
->>>>>>> c9a1c36f
 	}
 
 	impl From<Event> for u16 {
