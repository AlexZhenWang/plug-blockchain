--- conflicted
+++ resolved
@@ -1295,14 +1295,6 @@
 		start_era(1);
 
 		// -- new balances + reward
-<<<<<<< HEAD
-		// TODO: should + 30 but because staked reward destination is disabled the staked amount won't increase
-		assert_eq!(Staking::stakers(&11).total, 1000);
-		assert_eq!(Staking::stakers(&21).total, 69);
-
-		// -- slot stake should also be updated.
-		assert_eq!(Staking::slot_stake(), 69);
-=======
 		assert_eq!(Staking::stakers(&11).total, 1000 + total_payout_0/2);
 		assert_eq!(Staking::stakers(&21).total, 69 + total_payout_0/2);
 
@@ -1311,18 +1303,13 @@
 
 		// -- slot stake should also be updated.
 		assert_eq!(Staking::slot_stake(), 69 + total_payout_0/2);
->>>>>>> 9ede42b1
 
 		// If 10 gets slashed now, it will be slashed by 5% of exposure.total * 2.pow(unstake_thresh)
 		Staking::on_offline_validator(10, 4);
 		// Confirm user has been reported
 		assert_eq!(Staking::slash_count(&11), 4);
 		// check the balance of 10 (slash will be deducted from free balance.)
-<<<<<<< HEAD
-		assert_eq!(Balances::free_balance(&11), 1000 + 30 - 50 /*5% of 1000*/ * 8 /*2**3*/);
-=======
 		assert_eq!(Balances::free_balance(&11), _11_balance - _11_balance*5/100 * 2u64.pow(3));
->>>>>>> 9ede42b1
 
 		check_exposure_all();
 		check_nominator_all();
