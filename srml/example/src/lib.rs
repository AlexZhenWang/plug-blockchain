// Copyright 2017-2019 Parity Technologies (UK) Ltd.
// This file is part of Substrate.

// Substrate is free software: you can redistribute it and/or modify
// it under the terms of the GNU General Public License as published by
// the Free Software Foundation, either version 3 of the License, or
// (at your option) any later version.

// Substrate is distributed in the hope that it will be useful,
// but WITHOUT ANY WARRANTY; without even the implied warranty of
// MERCHANTABILITY or FITNESS FOR A PARTICULAR PURPOSE.  See the
// GNU General Public License for more details.

// You should have received a copy of the GNU General Public License
// along with Substrate.  If not, see <http://www.gnu.org/licenses/>.

//! # Example Module
//!
//! <!-- Original author of paragraph: @gavofyork -->
//! The Example: A simple example of a runtime module demonstrating
//! concepts, APIs and structures common to most runtime modules.
//!
//! Run `cargo doc --package srml-example --open` to view this module's documentation.
//!
//! ### Documentation Guidelines:
//!
//! <!-- Original author of paragraph: Various. Based on collation of review comments to PRs addressing issues with -->
//! <!-- label 'S3-SRML' in https://github.com/paritytech/substrate-developer-hub/issues -->
//! <ul>
//!     <li>Documentation comments (i.e. <code>/// comment</code>) - should
//!         accompany module functions and be restricted to the module interface,
//!         not the internals of the module implementation. Only state inputs,
//!         outputs, and a brief description that mentions whether calling it
//!         requires root, but without repeating the source code details.
//!         Capitalise the first word of each documentation comment and end it with
//!         a full stop. See
//!         <a href="https://github.com/paritytech/substrate#72-contributing-to-documentation-for-substrate-packages"
//!         target="_blank"> Generic example of annotating source code with documentation comments</a></li>
//!     <li>Self-documenting code - Try to refactor code to be self-documenting.</li>
//!     <li>Code comments - Supplement complex code with a brief explanation, not every line of code.</li>
//!     <li>Identifiers - surround by backticks (i.e. <code>INHERENT_IDENTIFIER</code>, <code>InherentType</code>,
//!         <code>u64</code>)</li>
//!     <li>Usage scenarios - should be simple doctests. The compiler should ensure they stay valid.</li>
//!     <li>Extended tutorials - should be moved to external files and refer to.</li>
//!     <!-- Original author of paragraph: @AmarRSingh -->
//!     <li>Mandatory - include all of the sections/subsections where <b>MUST</b> is specified.</li>
//!     <li>Optional - optionally include sections/subsections where <b>CAN</b> is specified.</li>
//! </ul>
//!
//! ### Documentation Template:<br>
//!
//! Copy and paste this template from srml/example/src/lib.rs into file
//! `srml/<INSERT_CUSTOM_MODULE_NAME>/src/lib.rs` of your own custom module and complete it.
//! <details><p><pre>
//! // Add heading with custom module name
//!
//! \# <INSERT_CUSTOM_MODULE_NAME> Module
//!
//! // Add simple description
//!
//! // Include the following links that shows what trait needs to be implemented to use the module
//! // and the supported dispatchables that are documented in the Call enum.
//!
//! - \[`<INSERT_CUSTOM_MODULE_NAME>::Trait`](./trait.Trait.html)
//! - \[`Call`](./enum.Call.html)
//! - \[`Module`](./struct.Module.html)
//!
//! \## Overview
//!
//! <!-- Original author of paragraph: Various. See https://github.com/paritytech/substrate-developer-hub/issues/44 -->
//! // Short description of module purpose.
//! // Links to Traits that should be implemented.
//! // What this module is for.
//! // What functionality the module provides.
//! // When to use the module (use case examples).
//! // How it is used.
//! // Inputs it uses and the source of each input.
//! // Outputs it produces.
//!
//! <!-- Original author of paragraph: @Kianenigma in PR https://github.com/paritytech/substrate/pull/1951 -->
//! <!-- and comment https://github.com/paritytech/substrate-developer-hub/issues/44#issuecomment-471982710 -->
//!
//! \## Terminology
//!
//! // Add terminology used in the custom module. Include concepts, storage items, or actions that you think
//! // deserve to be noted to give context to the rest of the documentation or module usage. The author needs to
//! // use some judgment about what is included. We don't want a list of every storage item nor types - the user
//! // can go to the code for that. For example, "transfer fee" is obvious and should not be included, but
//! // "free balance" and "reserved balance" should be noted to give context to the module.
//! // Please do not link to outside resources. The reference docs should be the ultimate source of truth.
//!
//! <!-- Original author of heading: @Kianenigma in PR https://github.com/paritytech/substrate/pull/1951 -->
//!
//! \## Goals
//!
//! // Add goals that the custom module is designed to achieve.
//!
//! <!-- Original author of heading: @Kianenigma in PR https://github.com/paritytech/substrate/pull/1951 -->
//!
//! \### Scenarios
//!
//! <!-- Original author of paragraph: @Kianenigma. Based on PR https://github.com/paritytech/substrate/pull/1951 -->
//!
//! \#### <INSERT_SCENARIO_NAME>
//!
//! // Describe requirements prior to interacting with the custom module.
//! // Describe the process of interacting with the custom module for this scenario and public API functions used.
//!
//! \## Interface
//!
//! \### Supported Origins
//!
//! // What origins are used and supported in this module (root, signed, none)
//! // i.e. root when <code>\`ensure_root\`</code> used
//! // i.e. none when <code>\`ensure_none\`</code> used
//! // i.e. signed when <code>\`ensure_signed\`</code> used
//!
//! <code>\`inherent\`</code> <INSERT_DESCRIPTION>
//!
//! <!-- Original author of paragraph: @Kianenigma in comment -->
//! <!-- https://github.com/paritytech/substrate-developer-hub/issues/44#issuecomment-471982710 -->
//!
//! \### Types
//!
//! // Type aliases. Include any associated types and where the user would typically define them.
//!
//! <code>\`ExampleType\`</code> <INSERT_DESCRIPTION>
//!
//! <!-- Original author of paragraph: ??? -->
//!
//! // Reference documentation of aspects such as `storageItems` and `dispatchable` functions should only be
//! // included in the https://docs.rs Rustdocs for Substrate and not repeated in the README file.
//!
//! \### Dispatchable Functions
//!
//! <!-- Original author of paragraph: @AmarRSingh & @joepetrowski -->
//!
//! // A brief description of dispatchable functions and a link to the rustdoc with their actual documentation.
//!
//! // <b>MUST</b> have link to Call enum
//! // <b>MUST</b> have origin information included in function doc
//! // <b>CAN</b> have more info up to the user
//!
//! \### Public Functions
//!
//! <!-- Original author of paragraph: @joepetrowski -->
//!
//! // A link to the rustdoc and any notes about usage in the module, not for specific functions.
//! // For example, in the balances module: "Note that when using the publicly exposed functions,
//! // you (the runtime developer) are responsible for implementing any necessary checks
//! // (e.g. that the sender is the signer) before calling a function that will affect storage."
//!
//! <!-- Original author of paragraph: @AmarRSingh -->
//!
//! // It is up to the writer of the respective module (with respect to how much information to provide).
//!
//! \#### Public Inspection functions - Immutable (getters)
//!
//! // Insert a subheading for each getter function signature
//!
//! \##### <code>\`example_getter_name()\`</code>
//!
//! // What it returns
//! // Why, when, and how often to call it
//! // When it could panic or error
//! // When safety issues to consider
//!
//! \#### Public Mutable functions (changing state)
//!
//! // Insert a subheading for each setter function signature
//!
//! \##### <code>\`example_setter_name(origin, parameter_name: T::ExampleType)\`</code>
//!
//! // What state it changes
//! // Why, when, and how often to call it
//! // When it could panic or error
//! // When safety issues to consider
//! // What parameter values are valid and why
//!
//! \### Storage Items
//!
//! // Explain any storage items included in this module
//!
//! \### Digest Items
//!
//! // Explain any digest items included in this module
//!
//! \### Inherent Data
//!
//! // Explain what inherent data (if any) is defined in the module and any other related types
//!
//! \### Events:
//!
//! // Insert events for this module if any
//!
//! \### Errors:
//!
//! // Explain what generates errors
//!
//! \## Usage
//!
//! // Insert 2-3 examples of usage and code snippets that show how to
//! // use <INSERT_CUSTOM_MODULE_NAME> module in a custom module.
//!
//! \### Prerequisites
//!
//! // Show how to include necessary imports for <INSERT_CUSTOM_MODULE_NAME> and derive
//! // your module configuration trait with the `INSERT_CUSTOM_MODULE_NAME` trait.
//!
//! \```rust
//! use <INSERT_CUSTOM_MODULE_NAME>;
//!
//! pub trait Trait: <INSERT_CUSTOM_MODULE_NAME>::Trait { }
//! \```
//!
//! \### Simple Code Snippet
//!
//! // Show a simple example (e.g. how to query a public getter function of <INSERT_CUSTOM_MODULE_NAME>)
//!
//! \### Example from SRML
//!
//! // Show a usage example in an actual runtime
//!
//! // See:
//! // - Substrate TCR https://github.com/parity-samples/substrate-tcr
//! // - Substrate Kitties https://shawntabrizi.github.io/substrate-collectables-workshop/#/
//!
//! \## Genesis Config
//!
//! <!-- Original author of paragraph: @joepetrowski -->
//!
//! \## Dependencies
//!
//! // Dependencies on other SRML modules and the genesis config should be mentioned,
//! // but not the Rust Standard Library.
//! // Genesis configuration modifications that may be made to incorporate this module
//! // Interaction with other modules
//!
//! <!-- Original author of heading: @AmarRSingh -->
//!
//! \## Related Modules
//!
//! // Interaction with other modules in the form of a bullet point list
//!
//! \## References
//!
//! <!-- Original author of paragraph: @joepetrowski -->
//!
//! // Links to reference material, if applicable. For example, Phragmen, W3F research, etc.
//! // that the implementation is based on.
//! </pre></p></details>

// Ensure we're `no_std` when compiling for Wasm.
#![cfg_attr(not(feature = "std"), no_std)]

use srml_support::{StorageValue, dispatch::Result, decl_module, decl_storage, decl_event};
use system::ensure_signed;
use sr_primitives::weights::TransactionWeight;

/// Our module's configuration trait. All our types and consts go in here. If the
/// module is dependent on specific other modules, then their configuration traits
/// should be added to our implied traits list.
///
/// `system::Trait` should always be included in our implied traits.
pub trait Trait: balances::Trait {
	/// The overarching event type.
	type Event: From<Event<Self>> + Into<<Self as system::Trait>::Event>;
}

decl_storage! {
	// A macro for the Storage trait, and its implementation, for this module.
	// This allows for type-safe usage of the Substrate storage database, so you can
	// keep things around between blocks.
	trait Store for Module<T: Trait> as Example {
		// Any storage declarations of the form:
		//   `pub? Name get(getter_name)? [config()|config(myname)] [build(|_| {...})] : <type> (= <new_default_value>)?;`
		// where `<type>` is either:
		//   - `Type` (a basic value item); or
		//   - `map KeyType => ValueType` (a map item).
		//
		// Note that there are two optional modifiers for the storage type declaration.
		// - `Foo: Option<u32>`:
		//   - `Foo::put(1); Foo::get()` returns `Some(1)`;
		//   - `Foo::kill(); Foo::get()` returns `None`.
		// - `Foo: u32`:
		//   - `Foo::put(1); Foo::get()` returns `1`;
		//   - `Foo::kill(); Foo::get()` returns `0` (u32::default()).
		// e.g. Foo: u32;
		// e.g. pub Bar get(bar): map T::AccountId => Vec<(T::Balance, u64)>;
		//
		// For basic value items, you'll get a type which implements
		// `support::StorageValue`. For map items, you'll get a type which
		// implements `support::StorageMap`.
		//
		// If they have a getter (`get(getter_name)`), then your module will come
		// equipped with `fn getter_name() -> Type` for basic value items or
		// `fn getter_name(key: KeyType) -> ValueType` for map items.
		Dummy get(dummy) config(): Option<T::Balance>;

		// A map that has enumerable entries.
		Bar get(bar) config(): linked_map T::AccountId => T::Balance;

		// this one uses the default, we'll demonstrate the usage of 'mutate' API.
		Foo get(foo) config(): T::Balance;
	}
}

decl_event!(
	/// Events are a simple means of reporting specific conditions and
	/// circumstances that have happened that users, Dapps and/or chain explorers would find
	/// interesting and otherwise difficult to detect.
	pub enum Event<T> where B = <T as balances::Trait>::Balance {
		// Just a normal `enum`, here's a dummy event to ensure it compiles.
		/// Dummy event, just here so there's a generic type that's used.
		Dummy(B),
	}
);

// The module declaration. This states the entry points that we handle. The
// macro takes care of the marshalling of arguments and dispatch.
//
// Anyone can have these functions execute by signing and submitting
// an extrinsic. Ensure that calls into each of these execute in a time, memory and
// using storage space proportional to any costs paid for by the caller or otherwise the
// difficulty of forcing the call to happen.
//
// Generally you'll want to split these into three groups:
// - Public calls that are signed by an external account.
// - Root calls that are allowed to be made only by the governance system.
// - Unsigned calls that can be of two kinds:
//   * "Inherent extrinsics" that are opinions generally held by the block
//     authors that build child blocks.
//   * Unsigned Transactions that are of intrinsic recognisable utility to the
//     network, and are validated by the runtime.
//
// Information about where this dispatch initiated from is provided as the first argument
// "origin". As such functions must always look like:
//
// `fn foo(origin, bar: Bar, baz: Baz) -> Result;`
//
// The `Result` is required as part of the syntax (and expands to the conventional dispatch
// result of `Result<(), &'static str>`).
//
// When you come to `impl` them later in the module, you must specify the full type for `origin`:
//
// `fn foo(origin: T::Origin, bar: Bar, baz: Baz) { ... }`
//
// There are three entries in the `system::Origin` enum that correspond
// to the above bullets: `::Signed(AccountId)`, `::Root` and `::None`. You should always match
// against them as the first thing you do in your function. There are three convenience calls
// in system that do the matching for you and return a convenient result: `ensure_signed`,
// `ensure_root` and `ensure_none`.
decl_module! {
	// Simple declaration of the `Module` type. Lets the macro know what its working on.
	pub struct Module<T: Trait> for enum Call where origin: T::Origin {
		/// Deposit one of this module's events by using the default implementation.
		/// It is also possible to provide a custom implementation.
		/// For non-generic events, the generic parameter just needs to be dropped, so that it
		/// looks like: `fn deposit_event() = default;`.
		fn deposit_event<T>() = default;
		/// This is your public interface. Be extremely careful.
		/// This is just a simple example of how to interact with the module from the external
		/// world.
		// This just increases the value of `Dummy` by `increase_by`.
		//
		// Since this is a dispatched function there are two extremely important things to
		// remember:
		//
		// - MUST NOT PANIC: Under no circumstances (save, perhaps, storage getting into an
		// irreparably damaged state) must this function panic.
		// - NO SIDE-EFFECTS ON ERROR: This function must either complete totally (and return
		// `Ok(())` or it must have no side-effects on storage and return `Err('Some reason')`.
		//
		// The first is relatively easy to audit for - just ensure all panickers are removed from
		// logic that executes in production (which you do anyway, right?!). To ensure the second
		// is followed, you should do all tests for validity at the top of your function. This
		// is stuff like checking the sender (`origin`) or that state is such that the operation
		// makes sense.
		//
		// Once you've determined that it's all good, then enact the operation and change storage.
		// If you can't be certain that the operation will succeed without substantial computation
		// then you have a classic blockchain attack scenario. The normal way of managing this is
		// to attach a bond to the operation. As the first major alteration of storage, reserve
		// some value from the sender's account (`Balances` module has a `reserve` function for
		// exactly this scenario). This amount should be enough to cover any costs of the
		// substantial execution in case it turns out that you can't proceed with the operation.
		//
		// If it eventually transpires that the operation is fine and, therefore, that the
		// expense of the checks should be borne by the network, then you can refund the reserved
		// deposit. If, however, the operation turns out to be invalid and the computation is
		// wasted, then you can burn it or repatriate elsewhere.
		//
		// Security bonds ensure that attackers can't game it by ensuring that anyone interacting
		// with the system either progresses it or pays for the trouble of faffing around with
		// no progress.
		//
		// If you don't respect these rules, it is likely that your chain will be attackable.
		//
		// Each transaction can optionally indicate a weight. The weight is passed in as a
		// custom attribute and the value can be anything that implements the `Weighable`
		// trait. Most often using substrate's default `TransactionWeight` is enough for you.
		//
		// A basic weight is a tuple of `(base_weight, byte_weight)`. Upon including each transaction
		// in a block, the final weight is calculated as `base_weight + byte_weight * tx_size`.
		// If this value, added to the weight of all included transactions, exceeds `MAX_TRANSACTION_WEIGHT`,
		// the transaction is not included. If no weight attribute is provided, the `::default()`
		// implementation of `TransactionWeight` is used.
		//
		// The example below showcases a transaction which is relatively costly, but less dependent on
		// the input, hence `byte_weight` is configured smaller.
		#[weight = TransactionWeight::Basic(100_000, 10)]
		fn accumulate_dummy(origin, increase_by: T::Balance) -> Result {
			// This is a public call, so we ensure that the origin is some signed account.
			let _sender = ensure_signed(origin)?;

			// Read the value of dummy from storage.
			// let dummy = Self::dummy();
			// Will also work using the `::get` on the storage item type itself:
			// let dummy = <Dummy<T>>::get();

			// Calculate the new value.
			// let new_dummy = dummy.map_or(increase_by, |dummy| dummy + increase_by);

			// Put the new value into storage.
			// <Dummy<T>>::put(new_dummy);
			// Will also work with a reference:
			// <Dummy<T>>::put(&new_dummy);

			// Here's the new one of read and then modify the value.
			<Dummy<T>>::mutate(|dummy| {
				let new_dummy = dummy.map_or(increase_by, |dummy| dummy + increase_by);
				*dummy = Some(new_dummy);
			});

			// Let's deposit an event to let the outside world know this happened.
			Self::deposit_event(RawEvent::Dummy(increase_by));

			// All good.
			Ok(())
		}

		/// A privileged call; in this case it resets our dummy value to something new.
		// Implementation of a privileged call. This doesn't have an `origin` parameter because
		// it's not (directly) from an extrinsic, but rather the system as a whole has decided
		// to execute it. Different runtimes have different reasons for allow privileged
		// calls to be executed - we don't need to care why. Because it's privileged, we can
		// assume it's a one-off operation and substantial processing/storage/memory can be used
		// without worrying about gameability or attack scenarios.
		// If you not specify `Result` explicitly as return value, it will be added automatically
		// for you and `Ok(())` will be returned.
		fn set_dummy(#[compact] new_value: T::Balance) {
			// Put the new value into storage.
			<Dummy<T>>::put(new_value);
		}

		// The signature could also look like: `fn on_initialize()`
		fn on_initialize(_n: T::BlockNumber) {
			// Anything that needs to be done at the start of the block.
			// We don't do anything here.
		}

		// The signature could also look like: `fn on_finalize()`
		fn on_finalize(_n: T::BlockNumber) {
			// Anything that needs to be done at the end of the block.
			// We just kill our dummy storage item.
			<Dummy<T>>::kill();
		}

		// A runtime code run after every block and have access to extended set of APIs.
		//
		// For instance you can generate extrinsics for the upcoming produced block.
		fn offchain_worker(_n: T::BlockNumber) {
			// We don't do anything here.
			// but we could dispatch extrinsic (transaction/unsigned/inherent) using
			// runtime_io::submit_extrinsic
		}
	}
}

// The main implementation block for the module. Functions here fall into three broad
// categories:
// - Public interface. These are functions that are `pub` and generally fall into inspector
// functions that do not write to storage and operation functions that do.
// - Private functions. These are your usual private utilities unavailable to other modules.
impl<T: Trait> Module<T> {
	// Add public immutables and private mutables.
	#[allow(dead_code)]
	fn accumulate_foo(origin: T::Origin, increase_by: T::Balance) -> Result {
		let _sender = ensure_signed(origin)?;

		let prev = <Foo<T>>::get();
		// Because Foo has 'default', the type of 'foo' in closure is the raw type instead of an Option<> type.
		let result = <Foo<T>>::mutate(|foo| {
			*foo = *foo + increase_by;
			*foo
		});
		assert!(prev + increase_by == result);

		Ok(())
	}
}

#[cfg(test)]
mod tests {
	use super::*;

	use srml_support::{assert_ok, impl_outer_origin, parameter_types};
	use sr_io::with_externalities;
	use substrate_primitives::{H256, Blake2Hasher};
	// The testing primitives are very useful for avoiding having to work with signatures
	// or public keys. `u64` is used as the `AccountId` and no `Signature`s are requried.
	use sr_primitives::{
		traits::{BlakeTwo256, OnInitialize, OnFinalize, IdentityLookup}, testing::Header
	};

	impl_outer_origin! {
		pub enum Origin for Test {}
	}

	// For testing the module, we construct most of a mock runtime. This means
	// first constructing a configuration type (`Test`) which `impl`s each of the
	// configuration traits of modules we want to use.
	#[derive(Clone, Eq, PartialEq)]
	pub struct Test;
	impl system::Trait for Test {
		type Origin = Origin;
		type Index = u64;
		type BlockNumber = u64;
		type Hash = H256;
		type Hashing = BlakeTwo256;
		type AccountId = u64;
		type Lookup = IdentityLookup<Self::AccountId>;
		type Header = Header;
		type Event = ();
<<<<<<< HEAD
		type Log = DigestItem;
		type Doughnut = ();
		type DispatchVerifier = ();
=======
	}
	parameter_types! {
		pub const ExistentialDeposit: u64 = 0;
		pub const TransferFee: u64 = 0;
		pub const CreationFee: u64 = 0;
		pub const TransactionBaseFee: u64 = 0;
		pub const TransactionByteFee: u64 = 0;
>>>>>>> c9a1c36f
	}
	impl balances::Trait for Test {
		type Balance = u64;
		type OnFreeBalanceZero = ();
		type OnNewAccount = ();
		type Event = ();
		type TransactionPayment = ();
		type TransferPayment = ();
		type DustRemoval = ();
		type ExistentialDeposit = ExistentialDeposit;
		type TransferFee = TransferFee;
		type CreationFee = CreationFee;
		type TransactionBaseFee = TransactionBaseFee;
		type TransactionByteFee = TransactionByteFee;
	}
	impl Trait for Test {
		type Event = ();
	}
	type Example = Module<Test>;

	// This function basically just builds a genesis storage key/value store according to
	// our desired mockup.
	fn new_test_ext() -> sr_io::TestExternalities<Blake2Hasher> {
		let mut t = system::GenesisConfig::default().build_storage::<Test>().unwrap().0;
		// We use default for brevity, but you can configure as desired if needed.
		t.extend(balances::GenesisConfig::<Test>::default().build_storage().unwrap().0);
		t.extend(GenesisConfig::<Test>{
			dummy: 42,
			// we configure the map with (key, value) pairs.
			bar: vec![(1, 2), (2, 3)],
			foo: 24,
		}.build_storage().unwrap().0);
		t.into()
	}

	#[test]
	fn it_works_for_optional_value() {
		with_externalities(&mut new_test_ext(), || {
			// Check that GenesisBuilder works properly.
			assert_eq!(Example::dummy(), Some(42));

			// Check that accumulate works when we have Some value in Dummy already.
			assert_ok!(Example::accumulate_dummy(Origin::signed(1), 27));
			assert_eq!(Example::dummy(), Some(69));

			// Check that finalizing the block removes Dummy from storage.
			<Example as OnFinalize<u64>>::on_finalize(1);
			assert_eq!(Example::dummy(), None);

			// Check that accumulate works when we Dummy has None in it.
			<Example as OnInitialize<u64>>::on_initialize(2);
			assert_ok!(Example::accumulate_dummy(Origin::signed(1), 42));
			assert_eq!(Example::dummy(), Some(42));
		});
	}

	#[test]
	fn it_works_for_default_value() {
		with_externalities(&mut new_test_ext(), || {
			assert_eq!(Example::foo(), 24);
			assert_ok!(Example::accumulate_foo(Origin::signed(1), 1));
			assert_eq!(Example::foo(), 25);
		});
	}
}<|MERGE_RESOLUTION|>--- conflicted
+++ resolved
@@ -532,11 +532,8 @@
 		type Lookup = IdentityLookup<Self::AccountId>;
 		type Header = Header;
 		type Event = ();
-<<<<<<< HEAD
-		type Log = DigestItem;
 		type Doughnut = ();
 		type DispatchVerifier = ();
-=======
 	}
 	parameter_types! {
 		pub const ExistentialDeposit: u64 = 0;
@@ -544,7 +541,6 @@
 		pub const CreationFee: u64 = 0;
 		pub const TransactionBaseFee: u64 = 0;
 		pub const TransactionByteFee: u64 = 0;
->>>>>>> c9a1c36f
 	}
 	impl balances::Trait for Test {
 		type Balance = u64;
