--- conflicted
+++ resolved
@@ -109,12 +109,9 @@
 		type Lookup = IdentityLookup<Self::AccountId>;
 		type Header = Header;
 		type Event = Event;
-<<<<<<< HEAD
+		type BlockHashCount = BlockHashCount;
 		type Doughnut = ();
 		type DispatchVerifier = ();
-=======
-		type BlockHashCount = BlockHashCount;
->>>>>>> fb9871a7
 	}
 	parameter_types! {
 		pub const ExistentialDeposit: u64 = 0;
