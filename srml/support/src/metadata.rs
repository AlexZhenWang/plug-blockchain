--- conflicted
+++ resolved
@@ -235,25 +235,17 @@
 	use crate::traits::Get;
 
 	mod system {
-<<<<<<< HEAD
 		use crate::dispatch::DispatchVerifier as DispatchVerifierT;
-=======
 		use super::*;
->>>>>>> c9a1c36f
 
 		pub trait Trait {
 			const ASSOCIATED_CONST: u64 = 500;
 			type Origin: Into<Result<RawOrigin<Self::AccountId>, Self::Origin>>
 				+ From<RawOrigin<Self::AccountId>>;
-<<<<<<< HEAD
-			type AccountId;
-			type BlockNumber;
-			type DispatchVerifier: DispatchVerifierT<()>;
-=======
 			type AccountId: From<u32> + Encode;
 			type BlockNumber: From<u32> + Encode;
 			type SomeValue: Get<u32>;
->>>>>>> c9a1c36f
+			type DispatchVerifier: DispatchVerifierT<()>;
 		}
 
 		decl_module! {
@@ -381,11 +373,8 @@
 		type Origin = Origin;
 		type AccountId = u32;
 		type BlockNumber = u32;
-<<<<<<< HEAD
+		type SomeValue = SystemValue;
 		type DispatchVerifier = ();
-=======
-		type SomeValue = SystemValue;
->>>>>>> c9a1c36f
 	}
 
 	impl_runtime_metadata!(
