// Copyright 2017-2019 Parity Technologies (UK) Ltd.
// This file is part of Substrate.

// Substrate is free software: you can redistribute it and/or modify
// it under the terms of the GNU General Public License as published by
// the Free Software Foundation, either version 3 of the License, or
// (at your option) any later version.

// Substrate is distributed in the hope that it will be useful,
// but WITHOUT ANY WARRANTY; without even the implied warranty of
// MERCHANTABILITY or FITNESS FOR A PARTICULAR PURPOSE.  See the
// GNU General Public License for more details.

// You should have received a copy of the GNU General Public License
// along with Substrate.  If not, see <http://www.gnu.org/licenses/>.

//! Collective system: Members of a set of account IDs can make their collective feelings known
//! through dispatched calls from one of two specialised origins.

#![cfg_attr(not(feature = "std"), no_std)]
#![recursion_limit="128"]

use rstd::{prelude::*, result};
use primitives::u32_trait::Value as U32;
use sr_primitives::traits::{Hash, EnsureOrigin};
use sr_primitives::weights::SimpleDispatchInfo;
use srml_support::{
	dispatch::{Dispatchable, Parameter}, codec::{Encode, Decode}, traits::ChangeMembers,
	StorageValue, StorageMap, decl_module, decl_event, decl_storage, ensure
};
use system::{self, ensure_signed, ensure_root};

/// Simple index type for proposal counting.
pub type ProposalIndex = u32;

/// A number of members.
///
/// This also serves as a number of voting members, and since for motions, each member may
/// vote exactly once, therefore also the number of votes for any given motion.
pub type MemberCount = u32;

pub trait Trait<I=DefaultInstance>: system::Trait {
	/// The outer origin type.
	type Origin: From<RawOrigin<Self::AccountId, I>>;

	/// The outer call dispatch type.
	type Proposal: Parameter + Dispatchable<Origin=<Self as Trait<I>>::Origin>;

	/// The outer event type.
	type Event: From<Event<Self, I>> + Into<<Self as system::Trait>::Event>;
}

/// Origin for the collective module.
#[derive(PartialEq, Eq, Clone)]
#[cfg_attr(feature = "std", derive(Debug))]
pub enum RawOrigin<AccountId, I> {
	/// It has been condoned by a given number of members of the collective from a given total.
	Members(MemberCount, MemberCount),
	/// It has been condoned by a single member of the collective.
	Member(AccountId),
	/// Dummy to manage the fact we have instancing.
	_Phantom(rstd::marker::PhantomData<I>),
}

/// Origin for the collective module.
pub type Origin<T, I=DefaultInstance> = RawOrigin<<T as system::Trait>::AccountId, I>;

#[derive(PartialEq, Eq, Clone, Encode, Decode)]
#[cfg_attr(feature = "std", derive(Debug))]
/// Info for keeping track of a motion being voted on.
pub struct Votes<AccountId> {
	/// The proposal's unique index.
	index: ProposalIndex,
	/// The number of approval votes that are needed to pass the motion.
	threshold: MemberCount,
	/// The current set of voters that approved it.
	ayes: Vec<AccountId>,
	/// The current set of voters that rejected it.
	nays: Vec<AccountId>,
}

decl_storage! {
	trait Store for Module<T: Trait<I>, I: Instance=DefaultInstance> as Collective {
		/// The hashes of the active proposals.
		pub Proposals get(proposals): Vec<T::Hash>;
		/// Actual proposal for a given hash, if it's current.
		pub ProposalOf get(proposal_of): map T::Hash => Option<<T as Trait<I>>::Proposal>;
		/// Votes on a given proposal, if it is ongoing.
		pub Voting get(voting): map T::Hash => Option<Votes<T::AccountId>>;
		/// Proposals so far.
		pub ProposalCount get(proposal_count): u32;
		/// The current members of the collective. This is stored sorted (just by value).
		pub Members get(members) config(): Vec<T::AccountId>;
	}
	add_extra_genesis {
		config(phantom): rstd::marker::PhantomData<I>;
	}
}

decl_event!(
	pub enum Event<T, I=DefaultInstance> where
		<T as system::Trait>::Hash,
		<T as system::Trait>::AccountId,
	{
		/// A motion (given hash) has been proposed (by given account) with a threshold (given
		/// `MemberCount`).
		Proposed(AccountId, ProposalIndex, Hash, MemberCount),
		/// A motion (given hash) has been voted on by given account, leaving
		/// a tally (yes votes and no votes given respectively as `MemberCount`).
		Voted(AccountId, Hash, bool, MemberCount, MemberCount),
		/// A motion was approved by the required threshold.
		Approved(Hash),
		/// A motion was not approved by the required threshold.
		Disapproved(Hash),
		/// A motion was executed; `bool` is true if returned without error.
		Executed(Hash, bool),
		/// A single member did some action; `bool` is true if returned without error.
		MemberExecuted(Hash, bool),
	}
);

// Note: this module is not benchmarked. The weights are obtained based on the similarity fo the
// executed logic with other democracy function. Note that councillor operations are assigned to the
// operational class.
decl_module! {
	pub struct Module<T: Trait<I>, I: Instance=DefaultInstance> for enum Call where origin: <T as system::Trait>::Origin {
		fn deposit_event<T, I>() = default;

		/// Set the collective's membership manually to `new_members`. Be nice to the chain and
		/// provide it pre-sorted.
		///
		/// Requires root origin.
		#[weight = SimpleDispatchInfo::FixedOperational(100_000)]
		fn set_members(origin, new_members: Vec<T::AccountId>) {
			ensure_root(origin)?;

			// stable sorting since they will generally be provided sorted.
			let mut old_members = <Members<T, I>>::get();
			old_members.sort();
			let mut new_members = new_members;
			new_members.sort();
			let mut old_iter = old_members.iter();
			let mut new_iter = new_members.iter();
			let mut incoming = vec![];
			let mut outgoing = vec![];
			let mut old_i = old_iter.next();
			let mut new_i = new_iter.next();
			loop {
				match (old_i, new_i) {
					(None, None) => break,
					(Some(old), Some(new)) if old == new => {
						old_i = old_iter.next();
						new_i = new_iter.next();
					}
					(Some(old), Some(new)) if old < new => {
						outgoing.push(old.clone());
						old_i = old_iter.next();
					}
					(Some(old), None) => {
						outgoing.push(old.clone());
						old_i = old_iter.next();
					}
					(_, Some(new)) => {
						incoming.push(new.clone());
						new_i = new_iter.next();
					}
				}
			}

			Self::change_members(&incoming, &outgoing, &new_members);
		}

		/// Dispatch a proposal from a member using the `Member` origin.
		///
		/// Origin must be a member of the collective.
		#[weight = SimpleDispatchInfo::FixedOperational(100_000)]
		fn execute(origin, proposal: Box<<T as Trait<I>>::Proposal>) {
			let who = ensure_signed(origin)?;
			ensure!(Self::is_member(&who), "proposer not a member");

			let proposal_hash = T::Hashing::hash_of(&proposal);
			let ok = proposal.dispatch(RawOrigin::Member(who).into()).is_ok();
			Self::deposit_event(RawEvent::MemberExecuted(proposal_hash, ok));
		}

		/// # <weight>
		/// - Bounded storage reads and writes.
		/// - Argument `threshold` has bearing on weight.
		/// # </weight>
		#[weight = SimpleDispatchInfo::FixedOperational(5_000_000)]
		fn propose(origin, #[compact] threshold: MemberCount, proposal: Box<<T as Trait<I>>::Proposal>) {
			let who = ensure_signed(origin)?;
			ensure!(Self::is_member(&who), "proposer not a member");

			let proposal_hash = T::Hashing::hash_of(&proposal);

			ensure!(!<ProposalOf<T, I>>::exists(proposal_hash), "duplicate proposals not allowed");

			if threshold < 2 {
				let seats = Self::members().len() as MemberCount;
				let ok = proposal.dispatch(RawOrigin::Members(1, seats).into()).is_ok();
				Self::deposit_event(RawEvent::Executed(proposal_hash, ok));
			} else {
				let index = Self::proposal_count();
				<ProposalCount<I>>::mutate(|i| *i += 1);
				<Proposals<T, I>>::mutate(|proposals| proposals.push(proposal_hash));
				<ProposalOf<T, I>>::insert(proposal_hash, *proposal);
				let votes = Votes { index, threshold, ayes: vec![who.clone()], nays: vec![] };
				<Voting<T, I>>::insert(proposal_hash, votes);

				Self::deposit_event(RawEvent::Proposed(who, index, proposal_hash, threshold));
			}
		}

		/// # <weight>
		/// - Bounded storage read and writes.
		/// - Will be slightly heavier if the proposal is approved / disapproved after the vote.
		/// # </weight>
		#[weight = SimpleDispatchInfo::FixedOperational(200_000)]
		fn vote(origin, proposal: T::Hash, #[compact] index: ProposalIndex, approve: bool) {
			let who = ensure_signed(origin)?;
			ensure!(Self::is_member(&who), "voter not a member");

			let mut voting = Self::voting(&proposal).ok_or("proposal must exist")?;
			ensure!(voting.index == index, "mismatched index");

			let position_yes = voting.ayes.iter().position(|a| a == &who);
			let position_no = voting.nays.iter().position(|a| a == &who);

			if approve {
				if position_yes.is_none() {
					voting.ayes.push(who.clone());
				} else {
					return Err("duplicate vote ignored")
				}
				if let Some(pos) = position_no {
					voting.nays.swap_remove(pos);
				}
			} else {
				if position_no.is_none() {
					voting.nays.push(who.clone());
				} else {
					return Err("duplicate vote ignored")
				}
				if let Some(pos) = position_yes {
					voting.ayes.swap_remove(pos);
				}
			}

			let yes_votes = voting.ayes.len() as MemberCount;
			let no_votes = voting.nays.len() as MemberCount;
			Self::deposit_event(RawEvent::Voted(who, proposal, approve, yes_votes, no_votes));

			let seats = Self::members().len() as MemberCount;
			let approved = yes_votes >= voting.threshold;
			let disapproved = seats.saturating_sub(no_votes) < voting.threshold;
			if approved || disapproved {
				if approved {
					Self::deposit_event(RawEvent::Approved(proposal));

					// execute motion, assuming it exists.
					if let Some(p) = <ProposalOf<T, I>>::take(&proposal) {
						let origin = RawOrigin::Members(voting.threshold, seats).into();
						let ok = p.dispatch(origin).is_ok();
						Self::deposit_event(RawEvent::Executed(proposal, ok));
					}
				} else {
					// disapproved
					Self::deposit_event(RawEvent::Disapproved(proposal));
				}

				// remove vote
				<Voting<T, I>>::remove(&proposal);
				<Proposals<T, I>>::mutate(|proposals| proposals.retain(|h| h != &proposal));
			} else {
				// update voting
				<Voting<T, I>>::insert(&proposal, voting);
			}
		}
	}
}

impl<T: Trait<I>, I: Instance> Module<T, I> {
	pub fn is_member(who: &T::AccountId) -> bool {
		Self::members().contains(who)
	}
}

impl<T: Trait<I>, I: Instance> ChangeMembers<T::AccountId> for Module<T, I> {
	fn change_members(_incoming: &[T::AccountId], outgoing: &[T::AccountId], new: &[T::AccountId]) {
		// remove accounts from all current voting in motions.
		let mut old = outgoing.to_vec();
		old.sort_unstable();
		for h in Self::proposals().into_iter() {
			<Voting<T, I>>::mutate(h, |v|
				if let Some(mut votes) = v.take() {
					votes.ayes = votes.ayes.into_iter()
						.filter(|i| old.binary_search(i).is_err())
						.collect();
					votes.nays = votes.nays.into_iter()
						.filter(|i| old.binary_search(i).is_err())
						.collect();
					*v = Some(votes);
				}
			);
		}
		<Members<T, I>>::put_ref(new);
	}
}

/// Ensure that the origin `o` represents at least `n` members. Returns `Ok` or an `Err`
/// otherwise.
pub fn ensure_members<OuterOrigin, AccountId, I>(o: OuterOrigin, n: MemberCount)
	-> result::Result<MemberCount, &'static str>
where
	OuterOrigin: Into<result::Result<RawOrigin<AccountId, I>, OuterOrigin>>
{
	match o.into() {
		Ok(RawOrigin::Members(x, _)) if x >= n => Ok(n),
		_ => Err("bad origin: expected to be a threshold number of members"),
	}
}

pub struct EnsureMember<AccountId, I=DefaultInstance>(rstd::marker::PhantomData<(AccountId, I)>);
impl<
	O: Into<Result<RawOrigin<AccountId, I>, O>> + From<RawOrigin<AccountId, I>>,
	AccountId,
	I,
> EnsureOrigin<O> for EnsureMember<AccountId, I> {
	type Success = AccountId;
	fn try_origin(o: O) -> Result<Self::Success, O> {
		o.into().and_then(|o| match o {
			RawOrigin::Member(id) => Ok(id),
			r => Err(O::from(r)),
		})
	}
}

pub struct EnsureMembers<N: U32, AccountId, I=DefaultInstance>(rstd::marker::PhantomData<(N, AccountId, I)>);
impl<
	O: Into<Result<RawOrigin<AccountId, I>, O>> + From<RawOrigin<AccountId, I>>,
	N: U32,
	AccountId,
	I,
> EnsureOrigin<O> for EnsureMembers<N, AccountId, I> {
	type Success = (MemberCount, MemberCount);
	fn try_origin(o: O) -> Result<Self::Success, O> {
		o.into().and_then(|o| match o {
			RawOrigin::Members(n, m) if n >= N::VALUE => Ok((n, m)),
			r => Err(O::from(r)),
		})
	}
}

pub struct EnsureProportionMoreThan<N: U32, D: U32, AccountId, I=DefaultInstance>(
	rstd::marker::PhantomData<(N, D, AccountId, I)>
);
impl<
	O: Into<Result<RawOrigin<AccountId, I>, O>> + From<RawOrigin<AccountId, I>>,
	N: U32,
	D: U32,
	AccountId,
	I,
> EnsureOrigin<O> for EnsureProportionMoreThan<N, D, AccountId, I> {
	type Success = ();
	fn try_origin(o: O) -> Result<Self::Success, O> {
		o.into().and_then(|o| match o {
			RawOrigin::Members(n, m) if n * D::VALUE > N::VALUE * m => Ok(()),
			r => Err(O::from(r)),
		})
	}
}

pub struct EnsureProportionAtLeast<N: U32, D: U32, AccountId, I=DefaultInstance>(
	rstd::marker::PhantomData<(N, D, AccountId, I)>
);
impl<
	O: Into<Result<RawOrigin<AccountId, I>, O>> + From<RawOrigin<AccountId, I>>,
	N: U32,
	D: U32,
	AccountId,
	I,
> EnsureOrigin<O> for EnsureProportionAtLeast<N, D, AccountId, I> {
	type Success = ();
	fn try_origin(o: O) -> Result<Self::Success, O> {
		o.into().and_then(|o| match o {
			RawOrigin::Members(n, m) if n * D::VALUE >= N::VALUE * m => Ok(()),
			r => Err(O::from(r)),
		})
	}
}

#[cfg(test)]
mod tests {
	use super::*;
	use srml_support::{Hashable, assert_ok, assert_noop, parameter_types};
	use system::{EventRecord, Phase};
	use hex_literal::hex;
	use runtime_io::with_externalities;
	use primitives::{H256, Blake2Hasher};
	use sr_primitives::{
		Perbill, traits::{BlakeTwo256, IdentityLookup, Block as BlockT}, testing::Header, BuildStorage
	};
	use crate as collective;

	parameter_types! {
		pub const BlockHashCount: u64 = 250;
		pub const MaximumBlockWeight: u32 = 1024;
		pub const MaximumBlockLength: u32 = 2 * 1024;
		pub const AvailableBlockRatio: Perbill = Perbill::one();
	}
	impl system::Trait for Test {
		type Origin = Origin;
		type Index = u64;
		type BlockNumber = u64;
		type Hash = H256;
		type Hashing = BlakeTwo256;
		type AccountId = u64;
		type Lookup = IdentityLookup<Self::AccountId>;
		type Header = Header;
		type Event = Event;
		type WeightMultiplierUpdate = ();
		type BlockHashCount = BlockHashCount;
<<<<<<< HEAD
		type Doughnut = ();
		type DispatchVerifier = ();
=======
		type MaximumBlockWeight = MaximumBlockWeight;
		type MaximumBlockLength = MaximumBlockLength;
		type AvailableBlockRatio = AvailableBlockRatio;
>>>>>>> 9ede42b1
	}
	impl Trait<Instance1> for Test {
		type Origin = Origin;
		type Proposal = Call;
		type Event = Event;
	}
	impl Trait for Test {
		type Origin = Origin;
		type Proposal = Call;
		type Event = Event;
	}

	pub type Block = sr_primitives::generic::Block<Header, UncheckedExtrinsic>;
	pub type UncheckedExtrinsic = sr_primitives::generic::UncheckedExtrinsic<u32, u64, Call, ()>;

	srml_support::construct_runtime!(
		pub enum Test where
			Block = Block,
			NodeBlock = Block,
			UncheckedExtrinsic = UncheckedExtrinsic
		{
			System: system::{Module, Call, Event},
			Collective: collective::<Instance1>::{Module, Call, Event<T>, Origin<T>, Config<T>},
			DefaultCollective: collective::{Module, Call, Event<T>, Origin<T>, Config<T>},
		}
	);

	fn make_ext() -> runtime_io::TestExternalities<Blake2Hasher> {
		GenesisConfig {
			collective_Instance1: Some(collective::GenesisConfig {
				members: vec![1, 2, 3],
				phantom: Default::default(),
			}),
			collective: None,
		}.build_storage().unwrap().0.into()
	}

	#[test]
	fn motions_basic_environment_works() {
		with_externalities(&mut make_ext(), || {
			System::set_block_number(1);
			assert_eq!(Collective::members(), vec![1, 2, 3]);
			assert_eq!(Collective::proposals(), Vec::<H256>::new());
		});
	}

	fn make_proposal(value: u64) -> Call {
		Call::System(system::Call::remark(value.encode()))
	}

	#[test]
	fn removal_of_old_voters_votes_works() {
		with_externalities(&mut make_ext(), || {
			System::set_block_number(1);
			let proposal = make_proposal(42);
			let hash = BlakeTwo256::hash_of(&proposal);
			assert_ok!(Collective::propose(Origin::signed(1), 3, Box::new(proposal.clone())));
			assert_ok!(Collective::vote(Origin::signed(2), hash.clone(), 0, true));
			assert_eq!(
				Collective::voting(&hash),
				Some(Votes { index: 0, threshold: 3, ayes: vec![1, 2], nays: vec![] })
			);
			Collective::change_members(&[4], &[1], &[2, 3, 4]);
			assert_eq!(
				Collective::voting(&hash),
				Some(Votes { index: 0, threshold: 3, ayes: vec![2], nays: vec![] })
			);

			let proposal = make_proposal(69);
			let hash = BlakeTwo256::hash_of(&proposal);
			assert_ok!(Collective::propose(Origin::signed(2), 2, Box::new(proposal.clone())));
			assert_ok!(Collective::vote(Origin::signed(3), hash.clone(), 1, false));
			assert_eq!(
				Collective::voting(&hash),
				Some(Votes { index: 1, threshold: 2, ayes: vec![2], nays: vec![3] })
			);
			Collective::change_members(&[], &[3], &[2, 4]);
			assert_eq!(
				Collective::voting(&hash),
				Some(Votes { index: 1, threshold: 2, ayes: vec![2], nays: vec![] })
			);
		});
	}

	#[test]
	fn removal_of_old_voters_votes_works_with_set_members() {
		with_externalities(&mut make_ext(), || {
			System::set_block_number(1);
			let proposal = make_proposal(42);
			let hash = BlakeTwo256::hash_of(&proposal);
			assert_ok!(Collective::propose(Origin::signed(1), 3, Box::new(proposal.clone())));
			assert_ok!(Collective::vote(Origin::signed(2), hash.clone(), 0, true));
			assert_eq!(
				Collective::voting(&hash),
				Some(Votes { index: 0, threshold: 3, ayes: vec![1, 2], nays: vec![] })
			);
			assert_ok!(Collective::set_members(Origin::ROOT, vec![2, 3, 4]));
			assert_eq!(
				Collective::voting(&hash),
				Some(Votes { index: 0, threshold: 3, ayes: vec![2], nays: vec![] })
			);

			let proposal = make_proposal(69);
			let hash = BlakeTwo256::hash_of(&proposal);
			assert_ok!(Collective::propose(Origin::signed(2), 2, Box::new(proposal.clone())));
			assert_ok!(Collective::vote(Origin::signed(3), hash.clone(), 1, false));
			assert_eq!(
				Collective::voting(&hash),
				Some(Votes { index: 1, threshold: 2, ayes: vec![2], nays: vec![3] })
			);
			assert_ok!(Collective::set_members(Origin::ROOT, vec![2, 4]));
			assert_eq!(
				Collective::voting(&hash),
				Some(Votes { index: 1, threshold: 2, ayes: vec![2], nays: vec![] })
			);
		});
	}

	#[test]
	fn propose_works() {
		with_externalities(&mut make_ext(), || {
			System::set_block_number(1);
			let proposal = make_proposal(42);
			let hash = proposal.blake2_256().into();
			assert_ok!(Collective::propose(Origin::signed(1), 3, Box::new(proposal.clone())));
			assert_eq!(Collective::proposals(), vec![hash]);
			assert_eq!(Collective::proposal_of(&hash), Some(proposal));
			assert_eq!(
				Collective::voting(&hash),
				Some(Votes { index: 0, threshold: 3, ayes: vec![1], nays: vec![] })
			);

			assert_eq!(System::events(), vec![
				EventRecord {
					phase: Phase::Finalization,
					event: Event::collective_Instance1(RawEvent::Proposed(
						1,
						0,
						hex!["68eea8f20b542ec656c6ac2d10435ae3bd1729efc34d1354ab85af840aad2d35"].into(),
						3,
					)),
					topics: vec![],
				}
			]);
		});
	}

	#[test]
	fn motions_ignoring_non_collective_proposals_works() {
		with_externalities(&mut make_ext(), || {
			System::set_block_number(1);
			let proposal = make_proposal(42);
			assert_noop!(
				Collective::propose(Origin::signed(42), 3, Box::new(proposal.clone())),
				"proposer not a member"
			);
		});
	}

	#[test]
	fn motions_ignoring_non_collective_votes_works() {
		with_externalities(&mut make_ext(), || {
			System::set_block_number(1);
			let proposal = make_proposal(42);
			let hash: H256 = proposal.blake2_256().into();
			assert_ok!(Collective::propose(Origin::signed(1), 3, Box::new(proposal.clone())));
			assert_noop!(Collective::vote(Origin::signed(42), hash.clone(), 0, true), "voter not a member");
		});
	}

	#[test]
	fn motions_ignoring_bad_index_collective_vote_works() {
		with_externalities(&mut make_ext(), || {
			System::set_block_number(3);
			let proposal = make_proposal(42);
			let hash: H256 = proposal.blake2_256().into();
			assert_ok!(Collective::propose(Origin::signed(1), 3, Box::new(proposal.clone())));
			assert_noop!(Collective::vote(Origin::signed(2), hash.clone(), 1, true), "mismatched index");
		});
	}

	#[test]
	fn motions_revoting_works() {
		with_externalities(&mut make_ext(), || {
			System::set_block_number(1);
			let proposal = make_proposal(42);
			let hash: H256 = proposal.blake2_256().into();
			assert_ok!(Collective::propose(Origin::signed(1), 2, Box::new(proposal.clone())));
			assert_eq!(
				Collective::voting(&hash),
				Some(Votes { index: 0, threshold: 2, ayes: vec![1], nays: vec![] })
			);
			assert_noop!(Collective::vote(Origin::signed(1), hash.clone(), 0, true), "duplicate vote ignored");
			assert_ok!(Collective::vote(Origin::signed(1), hash.clone(), 0, false));
			assert_eq!(
				Collective::voting(&hash),
				Some(Votes { index: 0, threshold: 2, ayes: vec![], nays: vec![1] })
			);
			assert_noop!(Collective::vote(Origin::signed(1), hash.clone(), 0, false), "duplicate vote ignored");

			assert_eq!(System::events(), vec![
				EventRecord {
					phase: Phase::Finalization,
					event: Event::collective_Instance1(RawEvent::Proposed(
						1,
						0,
						hex!["68eea8f20b542ec656c6ac2d10435ae3bd1729efc34d1354ab85af840aad2d35"].into(),
						2,
					)),
					topics: vec![],
				},
				EventRecord {
					phase: Phase::Finalization,
					event: Event::collective_Instance1(RawEvent::Voted(
						1,
						hex!["68eea8f20b542ec656c6ac2d10435ae3bd1729efc34d1354ab85af840aad2d35"].into(),
						false,
						0,
						1,
					)),
					topics: vec![],
				}
			]);
		});
	}

	#[test]
	fn motions_disapproval_works() {
		with_externalities(&mut make_ext(), || {
			System::set_block_number(1);
			let proposal = make_proposal(42);
			let hash: H256 = proposal.blake2_256().into();
			assert_ok!(Collective::propose(Origin::signed(1), 3, Box::new(proposal.clone())));
			assert_ok!(Collective::vote(Origin::signed(2), hash.clone(), 0, false));

			assert_eq!(System::events(), vec![
				EventRecord {
					phase: Phase::Finalization,
					event: Event::collective_Instance1(
						RawEvent::Proposed(
							1,
							0,
							hex!["68eea8f20b542ec656c6ac2d10435ae3bd1729efc34d1354ab85af840aad2d35"].into(),
							3,
						)),
					topics: vec![],
				},
				EventRecord {
					phase: Phase::Finalization,
					event: Event::collective_Instance1(RawEvent::Voted(
						2,
						hex!["68eea8f20b542ec656c6ac2d10435ae3bd1729efc34d1354ab85af840aad2d35"].into(),
						false,
						1,
						1,
					)),
					topics: vec![],
				},
				EventRecord {
					phase: Phase::Finalization,
					event: Event::collective_Instance1(RawEvent::Disapproved(
						hex!["68eea8f20b542ec656c6ac2d10435ae3bd1729efc34d1354ab85af840aad2d35"].into(),
					)),
					topics: vec![],
				}
			]);
		});
	}

	#[test]
	fn motions_approval_works() {
		with_externalities(&mut make_ext(), || {
			System::set_block_number(1);
			let proposal = make_proposal(42);
			let hash: H256 = proposal.blake2_256().into();
			assert_ok!(Collective::propose(Origin::signed(1), 2, Box::new(proposal.clone())));
			assert_ok!(Collective::vote(Origin::signed(2), hash.clone(), 0, true));

			assert_eq!(System::events(), vec![
				EventRecord {
					phase: Phase::Finalization,
					event: Event::collective_Instance1(RawEvent::Proposed(
						1,
						0,
						hex!["68eea8f20b542ec656c6ac2d10435ae3bd1729efc34d1354ab85af840aad2d35"].into(),
						2,
					)),
					topics: vec![],
				},
				EventRecord {
					phase: Phase::Finalization,
					event: Event::collective_Instance1(RawEvent::Voted(
						2,
						hex!["68eea8f20b542ec656c6ac2d10435ae3bd1729efc34d1354ab85af840aad2d35"].into(),
						true,
						2,
						0,
					)),
					topics: vec![],
				},
				EventRecord {
					phase: Phase::Finalization,
					event: Event::collective_Instance1(RawEvent::Approved(
						hex!["68eea8f20b542ec656c6ac2d10435ae3bd1729efc34d1354ab85af840aad2d35"].into(),
					)),
					topics: vec![],
				},
				EventRecord {
					phase: Phase::Finalization,
					event: Event::collective_Instance1(RawEvent::Executed(
						hex!["68eea8f20b542ec656c6ac2d10435ae3bd1729efc34d1354ab85af840aad2d35"].into(),
						false,
					)),
					topics: vec![],
				}
			]);
		});
	}
}<|MERGE_RESOLUTION|>--- conflicted
+++ resolved
@@ -421,14 +421,11 @@
 		type Event = Event;
 		type WeightMultiplierUpdate = ();
 		type BlockHashCount = BlockHashCount;
-<<<<<<< HEAD
 		type Doughnut = ();
 		type DispatchVerifier = ();
-=======
 		type MaximumBlockWeight = MaximumBlockWeight;
 		type MaximumBlockLength = MaximumBlockLength;
 		type AvailableBlockRatio = AvailableBlockRatio;
->>>>>>> 9ede42b1
 	}
 	impl Trait<Instance1> for Test {
 		type Origin = Origin;
