--- conflicted
+++ resolved
@@ -5,15 +5,9 @@
 edition = "2018"
 
 [dependencies]
-<<<<<<< HEAD
-hex-literal = "0.1.4"
+hex-literal = "0.2"
 parity-codec = { version = "4.1.1", default-features = false, features = ["derive"] }
 serde = { version = "1.0.93", optional = true }
-=======
-hex-literal = "0.2"
-parity-codec = { version = "3.5.4", default-features = false, features = ["derive"] }
-serde = { version = "1.0.90", optional = true }
->>>>>>> 3345d430
 inherents = { package = "substrate-inherents", path = "../../core/inherents", default-features = false }
 rstd = { package = "sr-std", path = "../../core/sr-std", default-features = false }
 primitives = { package = "sr-primitives", path = "../../core/sr-primitives", default-features = false }
