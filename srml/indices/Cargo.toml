--- conflicted
+++ resolved
@@ -7,11 +7,7 @@
 [dependencies]
 serde = { version = "1.0", optional = true }
 safe-mix = { version = "1.0", default-features = false}
-<<<<<<< HEAD
-parity-codec = { version = "3.5.4", default-features = false, features = ["derive"] }
-=======
 parity-codec = { version = "4.1.1", default-features = false, features = ["derive"] }
->>>>>>> c9a1c36f
 substrate-keyring = { path = "../../core/keyring", optional = true }
 rstd = { package = "sr-std", path = "../../core/sr-std", default-features = false }
 runtime-io = { package = "sr-io", path = "../../core/sr-io", default-features = false }
