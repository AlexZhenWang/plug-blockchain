--- conflicted
+++ resolved
@@ -77,12 +77,9 @@
 	type Lookup = Indices;
 	type Header = Header;
 	type Event = ();
-<<<<<<< HEAD
+	type BlockHashCount = BlockHashCount;
 	type Doughnut = ();
 	type DispatchVerifier = ();
-=======
-	type BlockHashCount = BlockHashCount;
->>>>>>> fb9871a7
 }
 impl Trait for Runtime {
 	type AccountIndex = u64;
