--- conflicted
+++ resolved
@@ -366,14 +366,11 @@
 		type WeightMultiplierUpdate = ();
 		type Event = ();
 		type BlockHashCount = BlockHashCount;
-<<<<<<< HEAD
 		type Doughnut = ();
 		type DispatchVerifier = ();
-=======
 		type MaximumBlockWeight = MaximumBlockWeight;
 		type AvailableBlockRatio = AvailableBlockRatio;
 		type MaximumBlockLength = MaximumBlockLength;
->>>>>>> 9ede42b1
 	}
 	parameter_types! {
 		pub const MinimumPeriod: u64 = 5;
