// Copyright 2017-2019 Parity Technologies (UK) Ltd.
// This file is part of Substrate.

// Substrate is free software: you can redistribute it and/or modify
// it under the terms of the GNU General Public License as published by
// the Free Software Foundation, either version 3 of the License, or
// (at your option) any later version.

// Substrate is distributed in the hope that it will be useful,
// but WITHOUT ANY WARRANTY; without even the implied warranty of
// MERCHANTABILITY or FITNESS FOR A PARTICULAR PURPOSE.  See the
// GNU General Public License for more details.

// You should have received a copy of the GNU General Public License
// along with Substrate.  If not, see <http://www.gnu.org/licenses/>.

//! # Assets Module
//!
//! A simple, secure module for dealing with fungible assets.
//!
//! ## Overview
//!
//! The Assets module provides functionality for asset management of fungible asset classes
//! with a fixed supply, including:
//!
//! * Asset Issuance
//! * Asset Transfer
//! * Asset Destruction
//!
//! To use it in your runtime, you need to implement the assets [`Trait`](./trait.Trait.html).
//!
//! The supported dispatchable functions are documented in the [`Call`](./enum.Call.html) enum.
//!
//! ### Terminology
//!
//! * **Asset issuance:** The creation of a new asset, whose total supply will belong to the
//!   account that issues the asset.
//! * **Asset transfer:** The action of transferring assets from one account to another.
//! * **Asset destruction:** The process of an account removing its entire holding of an asset.
//! * **Fungible asset:** An asset whose units are interchangeable.
//! * **Non-fungible asset:** An asset for which each unit has unique characteristics.
//!
//! ### Goals
//!
//! The assets system in Substrate is designed to make the following possible:
//!
//! * Issue a unique asset to its creator's account.
//! * Move assets between accounts.
//! * Remove an account's balance of an asset when requested by that account's owner and update
//!   the asset's total supply.
//!
//! ## Interface
//!
//! ### Dispatchable Functions
//!
//! * `issue` - Issues the total supply of a new fungible asset to the account of the caller of the function.
//! * `transfer` - Transfers an `amount` of units of fungible asset `id` from the balance of
//! the function caller's account (`origin`) to a `target` account.
//! * `destroy` - Destroys the entire holding of a fungible asset `id` associated with the account
//! that called the function.
//!
//! Please refer to the [`Call`](./enum.Call.html) enum and its associated variants for documentation on each function.
//!
//! ### Public Functions
//! <!-- Original author of descriptions: @gavofyork -->
//!
//! * `balance` - Get the asset `id` balance of `who`.
//! * `total_supply` - Get the total supply of an asset `id`.
//!
//! Please refer to the [`Module`](./struct.Module.html) struct for details on publicly available functions.
//!
//! ## Usage
//!
//! The following example shows how to use the Assets module in your runtime by exposing public functions to:
//!
//! * Issue a new fungible asset for a token distribution event (airdrop).
//! * Query the fungible asset holding balance of an account.
//! * Query the total supply of a fungible asset that has been issued.
//!
//! ### Prerequisites
//!
//! Import the Assets module and types and derive your runtime's configuration traits from the Assets module trait.
//!
//! ### Simple Code Snippet
//!
//! ```rust,ignore
//! use support::{decl_module, dispatch::Result};
//! use system::ensure_signed;
//!
//! pub trait Trait: assets::Trait { }
//!
//! decl_module! {
//! 	pub struct Module<T: Trait> for enum Call where origin: T::Origin {
//! 		pub fn issue_token_airdrop(origin) -> Result {
//! 			const ACCOUNT_ALICE: u64 = 1;
//! 			const ACCOUNT_BOB: u64 = 2;
//! 			const COUNT_AIRDROP_RECIPIENTS = 2;
//! 			const TOKENS_FIXED_SUPPLY: u64 = 100;
//!
//! 			ensure!(!COUNT_AIRDROP_RECIPIENTS.is_zero(), "Divide by zero error.");
//!
//! 			let sender = ensure_signed(origin)?;
//! 			let asset_id = Self::next_asset_id();
//!
//! 			<NextAssetId<T>>::mutate(|asset_id| *asset_id += 1);
//! 			<Balances<T>>::insert((asset_id, &ACCOUNT_ALICE), TOKENS_FIXED_SUPPLY / COUNT_AIRDROP_RECIPIENTS);
//! 			<Balances<T>>::insert((asset_id, &ACCOUNT_BOB), TOKENS_FIXED_SUPPLY / COUNT_AIRDROP_RECIPIENTS);
//! 			<TotalSupply<T>>::insert(asset_id, TOKENS_FIXED_SUPPLY);
//!
//! 			Self::deposit_event(RawEvent::Issued(asset_id, sender, TOKENS_FIXED_SUPPLY));
//! 			Ok(())
//! 		}
//! 	}
//! }
//! ```
//!
//! ## Assumptions
//!
//! Below are assumptions that must be held when using this module.  If any of
//! them are violated, the behavior of this module is undefined.
//!
//! * The total count of assets should be less than
//!   `Trait::AssetId::max_value()`.
//!
//! ## Related Modules
//!
//! * [`System`](../srml_system/index.html)
//! * [`Support`](../srml_support/index.html)

// Ensure we're `no_std` when compiling for Wasm.
#![cfg_attr(not(feature = "std"), no_std)]

use srml_support::{StorageValue, StorageMap, Parameter, decl_module, decl_event, decl_storage, ensure};
use primitives::traits::{Member, SimpleArithmetic, Zero, StaticLookup};
use system::ensure_signed;
use primitives::traits::One;

/// The module configuration trait.
pub trait Trait: system::Trait {
	/// The overarching event type.
	type Event: From<Event<Self>> + Into<<Self as system::Trait>::Event>;

	/// The units in which we record balances.
	type Balance: Member + Parameter + SimpleArithmetic + Default + Copy;

	/// The arithmetic type of asset identifier.
	type AssetId: Parameter + SimpleArithmetic + Default + Copy;
}

decl_module! {
	pub struct Module<T: Trait> for enum Call where origin: T::Origin {
		fn deposit_event<T>() = default;
		/// Issue a new class of fungible assets. There are, and will only ever be, `total`
		/// such assets and they'll all belong to the `origin` initially. It will have an
		/// identifier `AssetId` instance: this will be specified in the `Issued` event.
		fn issue(origin, #[compact] total: T::Balance) {
			let origin = ensure_signed(origin)?;

			let id = Self::next_asset_id();
			<NextAssetId<T>>::mutate(|id| *id += One::one());

			<Balances<T>>::insert((id, origin.clone()), total);
			<TotalSupply<T>>::insert(id, total);

			Self::deposit_event(RawEvent::Issued(id, origin, total));
		}

		/// Move some assets from one holder to another.
		fn transfer(origin,
			#[compact] id: T::AssetId,
			target: <T::Lookup as StaticLookup>::Source,
			#[compact] amount: T::Balance
		) {
			let origin = ensure_signed(origin)?;
			let origin_account = (id, origin.clone());
			let origin_balance = <Balances<T>>::get(&origin_account);
			let target = T::Lookup::lookup(target)?;
			ensure!(!amount.is_zero(), "transfer amount should be non-zero");
			ensure!(origin_balance >= amount, "origin account balance must be greater than or equal to the transfer amount");

			Self::deposit_event(RawEvent::Transferred(id, origin, target.clone(), amount));
			<Balances<T>>::insert(origin_account, origin_balance - amount);
			<Balances<T>>::mutate((id, target), |balance| *balance += amount);
		}

		/// Destroy any assets of `id` owned by `origin`.
		fn destroy(origin, #[compact] id: T::AssetId) {
			let origin = ensure_signed(origin)?;
			let balance = <Balances<T>>::take((id, origin.clone()));
			ensure!(!balance.is_zero(), "origin balance should be non-zero");

			<TotalSupply<T>>::mutate(id, |total_supply| *total_supply -= balance);
			Self::deposit_event(RawEvent::Destroyed(id, origin, balance));
		}
	}
}

decl_event!(
	pub enum Event<T>
		where <T as system::Trait>::AccountId,
		      <T as Trait>::Balance,
		      <T as Trait>::AssetId {
		/// Some assets were issued.
		Issued(AssetId, AccountId, Balance),
		/// Some assets were transferred.
		Transferred(AssetId, AccountId, AccountId, Balance),
		/// Some assets were destroyed.
		Destroyed(AssetId, AccountId, Balance),
	}
);

decl_storage! {
	trait Store for Module<T: Trait> as Assets {
		/// The number of units of assets held by any given account.
		Balances: map (T::AssetId, T::AccountId) => T::Balance;
		/// The next asset identifier up for grabs.
		NextAssetId get(next_asset_id): T::AssetId;
		/// The total unit supply of an asset.
		TotalSupply: map T::AssetId => T::Balance;
	}
}

// The main implementation block for the module.
impl<T: Trait> Module<T> {
	// Public immutables

	/// Get the asset `id` balance of `who`.
	pub fn balance(id: T::AssetId, who: T::AccountId) -> T::Balance {
		<Balances<T>>::get((id, who))
	}

	/// Get the total supply of an asset `id`.
	pub fn total_supply(id: T::AssetId) -> T::Balance {
		<TotalSupply<T>>::get(id)
	}
}

#[cfg(test)]
mod tests {
	use super::*;

	use runtime_io::with_externalities;
	use srml_support::{impl_outer_origin, assert_ok, assert_noop, parameter_types};
	use substrate_primitives::{H256, Blake2Hasher};
	// The testing primitives are very useful for avoiding having to work with signatures
	// or public keys. `u64` is used as the `AccountId` and no `Signature`s are required.
	use primitives::{traits::{BlakeTwo256, IdentityLookup}, testing::Header};

	impl_outer_origin! {
		pub enum Origin for Test {}
	}

	// For testing the module, we construct most of a mock runtime. This means
	// first constructing a configuration type (`Test`) which `impl`s each of the
	// configuration traits of modules we want to use.
	#[derive(Clone, Eq, PartialEq)]
	pub struct Test;
	parameter_types! {
		pub const BlockHashCount: u64 = 250;
	}
	impl system::Trait for Test {
		type Origin = Origin;
		type Index = u64;
		type BlockNumber = u64;
		type Hash = H256;
		type Hashing = BlakeTwo256;
		type AccountId = u64;
		type Lookup = IdentityLookup<Self::AccountId>;
		type Header = Header;
		type Event = ();
<<<<<<< HEAD
		type Doughnut = ();
		type DispatchVerifier = ();
=======
		type BlockHashCount = BlockHashCount;
>>>>>>> fb9871a7
	}
	impl Trait for Test {
		type Event = ();
		type Balance = u64;
		type AssetId = u32;
	}
	type Assets = Module<Test>;

	// This function basically just builds a genesis storage key/value store according to
	// our desired mockup.
	fn new_test_ext() -> runtime_io::TestExternalities<Blake2Hasher> {
		system::GenesisConfig::default().build_storage::<Test>().unwrap().0.into()
	}

	#[test]
	fn issuing_asset_units_to_issuer_should_work() {
		with_externalities(&mut new_test_ext(), || {
			assert_ok!(Assets::issue(Origin::signed(1), 100));
			assert_eq!(Assets::balance(0, 1), 100);
		});
	}

	#[test]
	fn querying_total_supply_should_work() {
		with_externalities(&mut new_test_ext(), || {
			assert_ok!(Assets::issue(Origin::signed(1), 100));
			assert_eq!(Assets::balance(0, 1), 100);
			assert_ok!(Assets::transfer(Origin::signed(1), 0, 2, 50));
			assert_eq!(Assets::balance(0, 1), 50);
			assert_eq!(Assets::balance(0, 2), 50);
			assert_ok!(Assets::transfer(Origin::signed(2), 0, 3, 31));
			assert_eq!(Assets::balance(0, 1), 50);
			assert_eq!(Assets::balance(0, 2), 19);
			assert_eq!(Assets::balance(0, 3), 31);
			assert_ok!(Assets::destroy(Origin::signed(3), 0));
			assert_eq!(Assets::total_supply(0), 69);
		});
	}

	#[test]
	fn transferring_amount_above_available_balance_should_work() {
		with_externalities(&mut new_test_ext(), || {
			assert_ok!(Assets::issue(Origin::signed(1), 100));
			assert_eq!(Assets::balance(0, 1), 100);
			assert_ok!(Assets::transfer(Origin::signed(1), 0, 2, 50));
			assert_eq!(Assets::balance(0, 1), 50);
			assert_eq!(Assets::balance(0, 2), 50);
		});
	}

	#[test]
	fn transferring_amount_less_than_available_balance_should_not_work() {
		with_externalities(&mut new_test_ext(), || {
			assert_ok!(Assets::issue(Origin::signed(1), 100));
			assert_eq!(Assets::balance(0, 1), 100);
			assert_ok!(Assets::transfer(Origin::signed(1), 0, 2, 50));
			assert_eq!(Assets::balance(0, 1), 50);
			assert_eq!(Assets::balance(0, 2), 50);
			assert_ok!(Assets::destroy(Origin::signed(1), 0));
			assert_eq!(Assets::balance(0, 1), 0);
			assert_noop!(Assets::transfer(Origin::signed(1), 0, 1, 50), "origin account balance must be greater than or equal to the transfer amount");
		});
	}

	#[test]
	fn transferring_less_than_one_unit_should_not_work() {
		with_externalities(&mut new_test_ext(), || {
			assert_ok!(Assets::issue(Origin::signed(1), 100));
			assert_eq!(Assets::balance(0, 1), 100);
			assert_noop!(Assets::transfer(Origin::signed(1), 0, 2, 0), "transfer amount should be non-zero");
		});
	}

	#[test]
	fn transferring_more_units_than_total_supply_should_not_work() {
		with_externalities(&mut new_test_ext(), || {
			assert_ok!(Assets::issue(Origin::signed(1), 100));
			assert_eq!(Assets::balance(0, 1), 100);
			assert_noop!(Assets::transfer(Origin::signed(1), 0, 2, 101), "origin account balance must be greater than or equal to the transfer amount");
		});
	}

	#[test]
	fn destroying_asset_balance_with_positive_balance_should_work() {
		with_externalities(&mut new_test_ext(), || {
			assert_ok!(Assets::issue(Origin::signed(1), 100));
			assert_eq!(Assets::balance(0, 1), 100);
			assert_ok!(Assets::destroy(Origin::signed(1), 0));
		});
	}

	#[test]
	fn destroying_asset_balance_with_zero_balance_should_not_work() {
		with_externalities(&mut new_test_ext(), || {
			assert_ok!(Assets::issue(Origin::signed(1), 100));
			assert_eq!(Assets::balance(0, 2), 0);
			assert_noop!(Assets::destroy(Origin::signed(2), 0), "origin balance should be non-zero");
		});
	}
}<|MERGE_RESOLUTION|>--- conflicted
+++ resolved
@@ -268,12 +268,9 @@
 		type Lookup = IdentityLookup<Self::AccountId>;
 		type Header = Header;
 		type Event = ();
-<<<<<<< HEAD
+		type BlockHashCount = BlockHashCount;
 		type Doughnut = ();
 		type DispatchVerifier = ();
-=======
-		type BlockHashCount = BlockHashCount;
->>>>>>> fb9871a7
 	}
 	impl Trait for Test {
 		type Event = ();
