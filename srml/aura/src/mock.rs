// Copyright 2018-2019 Parity Technologies (UK) Ltd.
// This file is part of Substrate.

// Substrate is free software: you can redistribute it and/or modify
// it under the terms of the GNU General Public License as published by
// the Free Software Foundation, either version 3 of the License, or
// (at your option) any later version.

// Substrate is distributed in the hope that it will be useful,
// but WITHOUT ANY WARRANTY; without even the implied warranty of
// MERCHANTABILITY or FITNESS FOR A PARTICULAR PURPOSE.  See the
// GNU General Public License for more details.

// You should have received a copy of the GNU General Public License
// along with Substrate.  If not, see <http://www.gnu.org/licenses/>.

//! Test utilities

#![cfg(test)]

use primitives::{traits::IdentityLookup, testing::{Header, UintAuthorityId}};
use srml_support::impl_outer_origin;
use runtime_io;
use substrate_primitives::{H256, Blake2Hasher};
use crate::{Trait, Module, GenesisConfig};

impl_outer_origin!{
	pub enum Origin for Test {}
}

// Workaround for https://github.com/rust-lang/rust/issues/26925 . Remove when sorted.
#[derive(Clone, PartialEq, Eq, Debug)]
pub struct Test;

impl system::Trait for Test {
	type Origin = Origin;
	type Index = u64;
	type BlockNumber = u64;
	type Hash = H256;
	type Hashing = ::primitives::traits::BlakeTwo256;
	type AccountId = u64;
	type Lookup = IdentityLookup<Self::AccountId>;
	type Header = Header;
	type Event = ();
<<<<<<< HEAD
	type Log = DigestItem;
	type Doughnut = ();
	type DispatchVerifier = ();
=======
>>>>>>> c9a1c36f
}

impl timestamp::Trait for Test {
	type Moment = u64;
	type OnTimestampSet = Aura;
}

impl Trait for Test {
	type HandleReport = ();
	type AuthorityId = UintAuthorityId;
}

pub fn new_test_ext(authorities: Vec<u64>) -> runtime_io::TestExternalities<Blake2Hasher> {
	let mut t = system::GenesisConfig::default().build_storage::<Test>().unwrap().0;
	t.extend(timestamp::GenesisConfig::<Test>{
		minimum_period: 1,
	}.build_storage().unwrap().0);
	t.extend(GenesisConfig::<Test>{
		authorities: authorities.into_iter().map(|a| UintAuthorityId(a)).collect(),
	}.build_storage().unwrap().0);
	t.into()
}

pub type System = system::Module<Test>;
pub type Aura = Module<Test>;<|MERGE_RESOLUTION|>--- conflicted
+++ resolved
@@ -42,12 +42,8 @@
 	type Lookup = IdentityLookup<Self::AccountId>;
 	type Header = Header;
 	type Event = ();
-<<<<<<< HEAD
-	type Log = DigestItem;
 	type Doughnut = ();
 	type DispatchVerifier = ();
-=======
->>>>>>> c9a1c36f
 }
 
 impl timestamp::Trait for Test {
