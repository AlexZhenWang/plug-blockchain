--- conflicted
+++ resolved
@@ -5,11 +5,7 @@
 edition = "2018"
 
 [dependencies]
-<<<<<<< HEAD
-parity-codec = { version = "3.5.4", default-features = false, features = ["derive"] }
-=======
 parity-codec = { version = "4.1.1", default-features = false, features = ["derive"] }
->>>>>>> c9a1c36f
 serde = { version = "1.0", optional = true }
 inherents = { package = "substrate-inherents", path = "../../core/inherents", default-features = false }
 rstd = { package = "sr-std", path = "../../core/sr-std", default-features = false }
