--- conflicted
+++ resolved
@@ -1,174 +1,4 @@
-<<<<<<< HEAD
 = Plug
-=======
-= Substrate
-:Author: Substrate developers
-:Revision: 0.2.0
-:toc:
-:sectnums:
-
-== Intro in one sentence
-
-Substrate is a next-generation framework for blockchain innovation.
-
-== Description
-
-At its heart, Substrate is a combination of three technologies: https://webassembly.org/[WebAssembly], https://libp2p.io/[Libp2p] and GRANDPA Consensus. About GRANDPA, see this https://hackmd.io/Jd0byWX0RiqFiXUVC78Bdw?view#GRANDPA[definition], https://medium.com/polkadot-network/grandpa-block-finality-in-polkadot-an-introduction-part-1-d08a24a021b5[introduction] and https://github.com/w3f/consensus/blob/master/pdf/grandpa.pdf[formal specification]. It is both a library for building new blockchains and a "skeleton key" of a blockchain client, able to synchronize to any Substrate-based chain.
-
-Substrate chains have three distinct features that make them "next-generation": a dynamic, self-defining state-transition function; light-client functionality from day one; and a progressive consensus algorithm with fast block production and adaptive, definite finality. The STF, encoded in WebAssembly, is known as the "runtime". This defines the `execute_block` function, and can specify everything from the staking algorithm, transaction semantics, logging mechanisms and procedures for replacing any aspect of itself or of the blockchain's state ("governance"). Because the runtime is entirely dynamic all of these can be switched out or upgraded at any time. A Substrate chain is very much a "living organism".
-
-See also https://www.parity.io/what-is-substrate/.
-
-== Usage
-
-Substrate is still an early stage project, and while it has already been used as the basis of major projects like Polkadot, using it is still a significant undertaking. In particular, you should have a good knowledge of blockchain concepts and basic cryptography. Terminology like header, block, client, hash, transaction and signature should be familiar. At present you will need a working knowledge of Rust to be able to do anything interesting (though eventually, we aim for this not to be the case).
-
-Substrate is designed to be used in one of three ways:
-
-1. Trivial: By running the Substrate binary `substrate` and configuring it with a genesis block that includes the current demonstration runtime. In this case, you just build Substrate, configure a JSON file and launch your own blockchain. This affords you the least amount of customisability, primarily allowing you to change the genesis parameters of the various included runtime modules such as balances, staking, block-period, fees and governance.
-
-2. Modular: By hacking together modules from the Substrate Runtime Module Library into a new runtime and possibly altering or reconfiguring the Substrate client's block authoring logic. This affords you a very large amount of freedom over your own blockchain's logic, letting you change datatypes, add or remove modules and, crucially, add your own modules. Much can be changed without touching the block-authoring logic (since it is generic). If this is the case, then the existing Substrate binary can be used for block authoring and syncing. If the block authoring logic needs to be tweaked, then a new altered block-authoring binary must be built as a separate project and used by validators. This is how the Polkadot relay chain is built and should suffice for almost all circumstances in the near to mid-term.
-
-3. Generic: The entire Substrate Runtime Module Library can be ignored and the entire runtime designed and implemented from scratch. If desired, this can be done in a language other than Rust, providing it can target WebAssembly. If the runtime can be made to be compatible with the existing client's block authoring logic, then you can simply construct a new genesis block from your Wasm blob and launch your chain with the existing Rust-based Substrate client. If not, then you'll need to alter the client's block authoring logic accordingly. This is probably a useless option for most projects right now, but provides complete flexibility allowing for a long-term far-reaching upgrade path for the Substrate paradigm.
-
-=== The Basics of Substrate
-
-Substrate is a blockchain platform with a completely generic state transition function. That said, it does come with both standards and conventions (particularly regarding the Runtime Module Library) regarding underlying data structures. Roughly speaking, these core datatypes correspond to +trait+s in terms of the actual non-negotiable standard and generic +struct+s in terms of the convention.
-
-```
-Header := Parent + ExtrinsicsRoot + StorageRoot + Digest
-Block := Header + Extrinsics + Justifications
-```
-
-=== Extrinsics
-
-Extrinsics in Substrate are pieces of information from "the outside world" that are contained in the blocks of the chain. You might think "ahh, that means *transactions*": in fact, no. Extrinsics fall into two broad categories of which only one is *transactions*. The other is known as *inherents*. The difference between these two is that transactions are signed and gossiped on the network and can be deemed useful *per se*. This fits the mold of what you would call transactions in Bitcoin or Ethereum.
-
-Inherents, meanwhile, are not passed on the network and are not signed. They represent data which describes the environment but which cannot call upon anything to prove it such as a signature. Rather they are assumed to be "true" simply because a sufficiently large number of validators have agreed on them being reasonable.
-
-To give an example, there is the timestamp inherent, which sets the current timestamp of the block. This is not a fixed part of Substrate, but does come as part of the Substrate Runtime Module Library to be used as desired. No signature could fundamentally prove that a block were authored at a given time in quite the same way that a signature can "prove" the desire to spend some particular funds. Rather, it is the business of each validator to ensure that they believe the timestamp is set to something reasonable before they agree that the block candidate is valid.
-
-Other examples include the parachain-heads extrinsic in Polkadot and the "note-missed-proposal" extrinsic used in the Substrate Runtime Module Library to determine and punish or deactivate offline validators.
-
-
-=== Runtime and API
-
-Substrate chains all have a runtime. The runtime is a WebAssembly "blob" that includes a number of entry-points. Some entry-points are required as part of the underlying Substrate specification. Others are merely convention and required for the default implementation of the Substrate client to be able to author blocks.
-
-If you want to develop a chain with Substrate, you will need to implement the `Core` trait. This `Core` trait generates an API with the minimum necessary functionality to interact with your runtime. A special macro is provided called `impl_runtime_apis!` that help you implement runtime API traits. All runtime API trait implementations need to be done in one call of the `impl_runtime_apis!` macro. All parameters and return values need to implement https://crates.io/crates/parity-codec[`parity-codec`] to be encodable and decodable.
-
-Here's a snippet of the Polkadot API implementation as of PoC-3:
-
-```rust
-impl_runtime_apis! {
-	impl client_api::Core<Block> for Runtime {
-		fn version() -> RuntimeVersion {
-			VERSION
-		}
-
-		fn execute_block(block: Block) {
-			Executive::execute_block(block)
-		}
-
-		fn initialize_block(header: <Block as BlockT>::Header) {
-			Executive::initialize_block(&header)
-		}
-	}
-	// ---snip---
-}
-```
-
-
-=== Inherent Extrinsics
-
-The Substrate Runtime Module Library includes functionality for timestamps and slashing. If used, these rely on "trusted" external information being passed in via inherent extrinsics. The Substrate reference block authoring client software will expect to be able to call into the runtime API with collated data (in the case of the reference Substrate authoring client, this is merely the current timestamp and which nodes were offline) in order to return the appropriate extrinsics ready for inclusion. If new inherent extrinsic types and data are to be used in a modified runtime, then it is this function (and its argument type) that would change.
-
-=== Block-authoring Logic
-
-In Substrate, there is a major distinction between blockchain *syncing* and block *authoring* ("authoring" is a more general term for what is called "mining" in Bitcoin). The first case might be referred to as a "full node" (or "light node" - Substrate supports both): authoring necessarily requires a synced node and, therefore, all authoring clients must necessarily be able to synchronize. However, the reverse is not true. The primary functionality that authoring nodes have which is not in "sync nodes" is threefold: transaction queue logic, inherent transaction knowledge and BFT consensus logic. BFT consensus logic is provided as a core element of Substrate and can be ignored since it is only exposed in the SDK under the `authorities()` API entry.
-
-Transaction queue logic in Substrate is designed to be as generic as possible, allowing a runtime to express which transactions are fit for inclusion in a block through the `initialize_block` and `apply_extrinsic` calls. However, more subtle aspects like prioritization and replacement policy must currently be expressed "hard coded" as part of the blockchain's authoring code. That said, Substrate's reference implementation for a transaction queue should be sufficient for an initial chain implementation.
-
-Inherent extrinsic knowledge is again somewhat generic, and the actual construction of the extrinsics is, by convention, delegated to the "soft code" in the runtime. If ever there needs to be additional extrinsic information in the chain, then both the block authoring logic will need to be altered to provide it into the runtime and the runtime's `inherent_extrinsics` call will need to use this extra information in order to construct any additional extrinsic transactions for inclusion in the block.
-
-== Roadmap
-
-=== So far
-
-- 0.1 "PoC-1": PBFT consensus, Wasm runtime engine, basic runtime modules.
-- 0.2 "PoC-2": Libp2p
-
-=== In progress
-
-- AfG consensus
-- Improved PoS
-- Smart contract runtime module
-
-=== The future
-
-- Splitting out runtime modules into separate repo
-- Introduce substrate executable (the skeleton-key runtime)
-- Introduce basic but extensible transaction queue and block-builder and place them in the executable.
-- DAO runtime module
-- Audit
-
-== Trying out Substrate Node
-
-Substrate Node is Substrate's pre-baked blockchain client. You can run a development node locally or configure a new chain and launch your own global testnet.
-
-=== On Mac and Ubuntu
-
-To get going as fast as possible, there is a simple script that installs all required dependencies and installs Substrate into your path. Just open a terminal and run:
-
-[source, shell]
-----
-curl https://getsubstrate.io -sSf | bash
-----
-
-You can start a local Substrate development chain with running `substrate --dev`.
-
-To create your own global network/cryptocurrency, you'll need to make a new Substrate Node chain specification file ("chainspec").
-
-First let's get a template chainspec that you can edit. We'll use the "staging" chain, a sort of default chain that the node comes pre-configured with:
-
-[source, shell]
-----
-substrate build-spec --chain=staging > ~/chainspec.json
-----
-
-Now, edit `~/chainspec.json` in your editor. There are a lot of individual fields for each module, and one very large one which contains the Webassembly code blob for this chain. The easiest field to edit is the block `period`. Change it to 10 (seconds):
-
-[source, json]
-----
-     "timestamp": {
-        "minimumPeriod": 10
-      },
-----
-
-Now with this new chainspec file, you can build a "raw" chain definition for your new chain:
-
-[source, shell]
-----
-substrate build-spec --chain ~/chainspec.json --raw > ~/mychain.json
-----
-
-This can be fed into Substrate:
-
-[source, shell]
-----
-substrate --chain ~/mychain.json
-----
-
-It won't do much until you start producing blocks though, so to do that you'll need to use the `--validator` option together with passing the seed for the account(s) that is configured to be the initial authorities:
-
-[source, shell]
-----
-substrate --chain ~/mychain.json --validator --key ...
-----
-
-You can distribute `mychain.json` so that everyone can synchronize and (depending on your authorities list) validate on your chain.
-
->>>>>>> fb9871a7
 
 == Building
 
@@ -305,186 +135,4 @@
   --telemetry-url ws://telemetry.polkadot.io:1024 \
   --validator
 
-<<<<<<< HEAD
-Additional Plug CLI usage options are available and may be shown by running `cargo run \-- --help`.
-=======
-Additional Substrate CLI usage options are available and may be shown by running `cargo run \-- --help`.
-
-== WASM binaries
-
-The WASM binaries are built during the normal `cargo build` process. To control the WASM binary building,
-we support multiple environment variables:
-
-* `SKIP_WASM_BUILD` - Skips building any WASM binary. This is useful when only native should be recompiled.
-* `BUILD_DUMMY_WASM_BINARY` - Builds dummy WASM binaries. These dummy binaries are empty and useful
-                              for `cargo check` runs.
-* `WASM_BUILD_TYPE` - Sets the build type for building WASM binaries. Supported values are `release` or `debug`.
-                      By default the build type is equal to the build type used by the main build.
-* `TRIGGER_WASM_BUILD` - Can be set to trigger a WASM build. On subsequent calls the value of the variable
-                         needs to change. As WASM builder instructs `cargo` to watch for file changes
-                         this environment variable should only be required in certain circumstances.
-
-Each project can be skipped individually by using the environment variable `SKIP_PROJECT_NAME_WASM_BUILD`.
-Where `PROJECT_NAME` needs to be replaced by the name of the cargo project, e.g. `node-runtime` will
-be `NODE_RUNTIME`.
-
-[[flaming-fir]]
-=== Joining the Flaming Fir Testnet
-
-Flaming Fir is the new testnet for Substrate master (2.0). Please note that master is not compatible with the BBQ-Birch, Charred-Cherry, Dried-Danta or Emberic-Elm testnets. Ensure you have the dependencies listed above before compiling.
-The master branch might have breaking changes as development progresses, therefore you should make sure you have a reasonably updated client when trying to sync Flaming Fir.
-
-[source, shell]
-----
-git clone https://github.com/paritytech/substrate.git
-cd substrate
-----
-
-You can run the tests if you like:
-
-[source, shell]
-cargo test --all
-
-Start your node:
-
-[source, shell]
-cargo run --release \--
-
-To see a list of command line options, enter:
-
-[source, shell]
-cargo run --release \-- --help
-
-For example, you can choose a custom node name:
-
-[source, shell]
-cargo run --release \-- --name my_custom_name
-
-If you are successful, you will see your node syncing at https://telemetry.polkadot.io/#/Flaming%20Fir
-
-=== Joining the Emberic Elm Testnet
-
-Emberic Elm is the testnet for Substrate 1.0. Please note that 1.0 is not compatible with the BBQ-Birch, Charred-Cherry, Dried-Danta or Flaming-Fir testnets.
-In order to join the Emberic Elm testnet you should build from the `v1.0` branch. Ensure you have the dependencies listed above before compiling.
-
-[source, shell]
-----
-git clone https://github.com/paritytech/substrate.git
-cd substrate
-git checkout -b v1.0 origin/v1.0
-----
-
-You can then follow the same steps for building and running as described above in <<flaming-fir>>.
-
-== Documentation
-
-=== Viewing documentation for Substrate packages
-
-You can generate documentation for a Substrate Rust package and have it automatically open in your web browser using https://doc.rust-lang.org/rustdoc/what-is-rustdoc.html#using-rustdoc-with-cargo[rustdoc with Cargo],
-(of the The Rustdoc Book), by running the the following command:
-
-```
-cargo doc --package <spec> --open
-```
-
-Replacing `<spec>` with one of the following (i.e. `cargo doc --package substrate --open`):
-
-* All Substrate Packages
-[source, shell]
-substrate
-* Substrate Core
-[source, shell]
-substrate, substrate-cli, substrate-client, substrate-client-db,
-substrate-consensus-common, substrate-consensus-rhd,
-substrate-executor, substrate-finality-grandpa, substrate-keyring, substrate-keystore, substrate-network,
-substrate-network-libp2p, substrate-primitives, substrate-rpc, substrate-rpc-servers,
-substrate-serializer, substrate-service, substrate-service-test, substrate-state-db,
-substrate-state-machine, substrate-telemetry, substrate-test-client,
-substrate-test-runtime, substrate-transaction-graph, substrate-transaction-pool,
-substrate-trie
-* Substrate Runtime
-[source, shell]
-sr-api, sr-io, sr-primitives, sr-sandbox, sr-std, sr-version
-* Substrate Runtime Module Library (SRML)
-[source, shell]
-srml-assets, srml-balances, srml-consensus, srml-contracts, srml-council, srml-democracy, srml-example,
-srml-executive, srml-metadata, srml-session, srml-staking, srml-support, srml-system, srml-timestamp,
-srml-treasury
-* Node
-[source, shell]
-node-cli, node-consensus, node-executor, node-network, node-primitives, node-runtime
-* Subkey
-[source, shell]
-subkey
-
-=== Contributing to documentation for Substrate packages
-
-https://doc.rust-lang.org/1.9.0/book/documentation.html[Document source code] for Substrate packages by annotating the source code with documentation comments.
-
-Example (generic):
-```markdown
-/// Summary
-///
-/// Description
-///
-/// # Panics
-///
-/// # Errors
-///
-/// # Safety
-///
-/// # Examples
-///
-/// Summary of Example 1
-///
-/// ```rust
-/// // insert example 1 code here
-/// ```
-///
-```
-
-* Important notes:
-** Documentation comments must use annotations with a triple slash `///`
-** Modules are documented using `//!`
-```
-//! Summary (of module)
-//!
-//! Description (of module)
-```
-* Special section header is indicated with a hash `#`.
-** `Panics` section requires an explanation if the function triggers a panic
-** `Errors` section is for describing conditions under which a function of method returns `Err(E)` if it returns a `Result<T, E>`
-** `Safety` section requires an explanation if the function is `unsafe`
-** `Examples` section includes examples of using the function or method
-* Code block annotations for examples are included between triple graves, as shown above.
-Instead of including the programming language to use for syntax highlighting as the annotation
-after the triple graves, alternative annotations include the `ignore`, `text`, `should_panic`, or `no_run`.
-* Summary sentence is a short high level single sentence of its functionality
-* Description paragraph is for details additional to the summary sentence
-* Missing documentation annotations may be used to identify where to generate warnings with `#![warn(missing_docs)]`
-or errors `#![deny(missing_docs)]`
-* Hide documentation for items with `#[doc(hidden)]`
-
-=== Contributing to documentation (tests, extended examples, macros) for Substrate packages
-
-The code block annotations in the `# Example` section may be used as https://doc.rust-lang.org/1.9.0/book/documentation.html#documentation-as-tests[documentation as tests and for extended examples].
-
-* Important notes:
-** Rustdoc will automatically add a `main()` wrapper around the code block to test it
-** https://doc.rust-lang.org/1.9.0/book/documentation.html#documenting-macros[Documenting macros].
-** Documentation as tests examples are included when running `cargo test`
-
-== Contributing
-
-=== Contributing Guidelines
-
-include::CONTRIBUTING.adoc[]
-
-=== Contributor Code of Conduct
-
-include::CODE_OF_CONDUCT.adoc[]
-
-== License
-
-https://github.com/paritytech/substrate/blob/master/LICENSE[LICENSE]
->>>>>>> fb9871a7
+Additional Plug CLI usage options are available and may be shown by running `cargo run \-- --help`.