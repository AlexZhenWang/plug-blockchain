[[bin]]
name = "substrate"
path = "node/src/main.rs"

[package]
name = "substrate"
version = "2.0.0"
authors = ["Parity Technologies <admin@parity.io>"]
build = "build.rs"
edition = "2018"

[dependencies]
cli = { package = "node-cli", path = "node/cli" }
futures = "0.1"
ctrlc = { version = "3.0", features = ["termination"] }

[build-dependencies]
vergen = "3"

[workspace]
members = [
	"core/application-crypto",
	"core/cli",
	"core/client",
	"core/client/db",
	"core/consensus/aura",
	"core/consensus/babe",
	"core/consensus/common",
	"core/consensus/rhd",
	"core/consensus/slots",
	"core/consensus/uncles",
	"core/executor",
	"core/executor/runtime-test",
	"core/finality-grandpa",
	"core/finality-grandpa/primitives",
	"core/inherents",
	"core/keyring",
	"core/keystore",
	"core/network",
	"core/panic-handler",
	"core/primitives",
	"core/rpc",
	"core/rpc-servers",
	"core/serializer",
	"core/service",
	"core/service/test",
	"core/session",
	"core/sr-api-macros",
	"core/sr-io",
	"core/sr-primitives",
	"core/sr-staking-primitives",
	"core/sr-sandbox",
	"core/sr-std",
	"core/sr-version",
	"core/state-machine",
	"core/telemetry",
	"core/test-client",
	"core/test-runtime",
	"core/test-runtime/client",
	"core/transaction-pool",
	"core/transaction-pool/graph",
	"core/trie",
	"core/utils/fork-tree",
	"core/utils/wasm-builder",
	"core/utils/wasm-builder-runner",
	"srml/support",
	"srml/support/procedural",
	"srml/support/procedural/tools",
	"srml/support/procedural/tools/derive",
	"srml/support/test",
	"srml/authorship",
	"srml/assets",
	"srml/aura",
	"srml/balances",
	"srml/contracts",
	"srml/collective",
	"srml/democracy",
	"srml/elections",
	"srml/example",
	"srml/executive",
	"srml/finality-tracker",
	"srml/generic-asset",
	"srml/grandpa",
	"srml/im-online",
	"srml/authority-discovery",
	"srml/indices",
	"srml/membership",
	"srml/metadata",
	"srml/offences",
	"srml/scored-pool",
	"srml/session",
	"srml/staking",
	"srml/sudo",
	"srml/system",
	"srml/timestamp",
	"srml/treasury",
	"node/cli",
	"node/executor",
	"node/primitives",
	"node/rpc",
	"node/rpc-client",
<<<<<<< HEAD
=======
	"node/runtime",
	"node/testing",
	"node-template",
>>>>>>> 50e22e17
	"subkey",
	"test-utils/chain-spec-builder",
]

[badges]
maintenance = { status = "actively-developed" }

[profile.release]
# Substrate runtime requires unwinding.
panic = "unwind"<|MERGE_RESOLUTION|>--- conflicted
+++ resolved
@@ -99,12 +99,9 @@
 	"node/primitives",
 	"node/rpc",
 	"node/rpc-client",
-<<<<<<< HEAD
-=======
 	"node/runtime",
 	"node/testing",
 	"node-template",
->>>>>>> 50e22e17
 	"subkey",
 	"test-utils/chain-spec-builder",
 ]
