--- conflicted
+++ resolved
@@ -84,11 +84,7 @@
 	"node/executor",
 	"node/primitives",
 	"node/runtime",
-<<<<<<< HEAD
-=======
 	"node/rpc-client",
-	"node-template",
->>>>>>> e9bbcff0
 	"subkey",
 	"test-utils/chain-spec-builder",
 ]
